--- conflicted
+++ resolved
@@ -1444,17 +1444,16 @@
   }
 }
 
-<<<<<<< HEAD
-DeviceMap TensorPipeAgent::getDeviceMap(const WorkerInfo& dest) const {
-  auto it = opts_.deviceMaps.find(dest.name_);
-=======
 DeviceMap TensorPipeAgent::getDeviceMap(const WorkerInfo& dst) const {
   auto it = opts_.deviceMaps.find(dst.name_);
->>>>>>> 0ecdbfeb
   if (it == opts_.deviceMaps.end()) {
     return {};
   }
   return it->second;
+}
+
+const std::vector<c10::Device>& TensorPipeAgent::getDevices() const {
+  return devices_;
 }
 
 size_t TensorPipeAgent::timeoutMapSize() {
