import torch
import torch.distributed as dist
import torch.nn as nn
from torch.distributed import distributed_c10d
from torch.distributed._shard.sharded_tensor import (
    ShardedTensor,
    _PartialTensor
)
from .replicated_tensor import ReplicatedTensor
from .sharding_spec import (
    ShardingSpec,
    ChunkShardingSpec
)
from .sharding_plan import (
    ShardingPlan
)
from .sharder import Sharder

def _shard_tensor(
    tensor: torch.Tensor, sharding_spec: ShardingSpec, src_rank=0, process_group=None
) -> ShardedTensor:
    """
    Given a :class:`torch.Tensor`, it shards that tensor according to the provided
    ``sharding_spec``. ``src_rank`` denotes the source rank which would be
    used as the ground truth of the data which would be scattered as shards
    across the rest of the ranks.

    Args:
        tensor (:class:`torch.Tensor`): Tensor needs to be sharded.
        sharding_spec (:class:`torch.distributed._shard.sharding_spec.ShardingSpec`): The specification
            describing how to shard the Tensor.

    Keyword args:
        src_rank (int, optional): The source rank which is used as the ground truth of
            the data for the parameter that would be sharded and scattered
            across the rest of the ranks.
            Default: 0.
        process_group (ProcessGroup, optional): The process group to work on. If None,
            the default process group will be used.

    Returns:
        A :class:`ShardedTensor` sharded from the given tensor.

    .. warning::
        Only :class:`torch.distributed._shard.sharding_spec.ChunkShardingSpec` is
        currently supported as the ``sharding_spec``.
    """
    if not tensor.is_contiguous():
        raise ValueError('input tensor is not a contiguous Tensor')

    pg = process_group if process_group is not None else distributed_c10d._get_default_group()
    world_size = dist.get_world_size(pg)
    current_rank = dist.get_rank(pg)

    # Validate src_rank and sharding_spec are same across all ranks.
    gathered_list = [None] * world_size
    dist.all_gather_object(gathered_list, (src_rank, sharding_spec), group=pg)

    for idx, entry in enumerate(gathered_list):
        if src_rank != entry[0]:  # type: ignore[index]
            raise ValueError(
                f'src_rank={src_rank} on rank: {current_rank} does not '  # type: ignore[index]
                f'match with src_rank={entry[0]} on rank: {idx}')
        if sharding_spec != entry[1]:  # type: ignore[index]
            raise ValueError(
                f'sharding_spec={sharding_spec} on rank: {current_rank} does not '  # type: ignore[index]
                f'match with sharding_spec={entry[1]} on rank: {idx}')

    st = sharding_spec.shard(tensor, src_rank=src_rank, process_group=process_group)

    return st

def shard_parameter(
        module: torch.nn.Module,
        param_name: str,
        sharding_spec: ShardingSpec,
        src_rank=0,
        process_group=None):
    """
    Given a :class:`torch.nn.Module`, a ``param_name`` for a parameter in that
    module, it shards that parameter according to the provided
    ``sharding_spec``. ``src_rank`` denotes the source rank which would be
    used as the ground truth of the data which would be scattered as shards
    across the rest of the ranks.

    This method replaces ``module.param_name`` with a
    :class:`torch.distributed._sharded_tensor.ShardedTensor`

    Args:
        module (:class:`torch.nn.Module`): Module whose parameter needs to be sharded.
        param_name (str): Name of the parameter of ``module`` that needs to be sharded.
        sharding_spec (:class:`torch.distributed._shard.sharding_spec.ShardingSpec`): The specification
            describing how to shard the Tensor.

    Keyword args:
        src_rank (int, optional): The source rank which is used as the ground truth of
            the data for the parameter that would be sharded and scattered
            across the rest of the ranks.
            Default: 0.
        process_group (ProcessGroup, optional): The process group to work on. If None,
            the default process group will be used.

    .. warning::
        Only :class:`torch.distributed._shard.sharding_spec.ChunkShardingSpec` is
        currently supported as the ``sharding_spec``.
    """
    # Perform some validation first.
    if not hasattr(module, param_name):
        raise AttributeError(f'{module._get_name()} has no attribute `{param_name}`')

    tensor = getattr(module, param_name)
    if not isinstance(tensor, torch.Tensor):
        raise ValueError(f'Expected {type(module).__name__}.{param_name} to be a Tensor, but found {type(tensor).__name__}')

    if not tensor.is_contiguous():
        raise ValueError(f'param: {param_name} is not a contiguous Tensor')

    st = _shard_tensor(tensor, sharding_spec, src_rank, process_group)

    # Replace param with ShardedTensor.

    # Need to delete the attribute first since param_name might be
    # torch.nn.Parameter and can't be replaced with ShardedTensor which is
    # not torch.nn.Parameter.
    delattr(module, param_name)

    # Now we can set the attribute appropriately.
    setattr(module, param_name, st)


def _replicate_tensor(tensor: torch.Tensor, process_group=None) -> ReplicatedTensor:
    """
    Given a :class:`torch.Tensor`, mark it as a ReplicatedTensor where all
    ranks have the same value.

    Args:
        tensor (:class:`torch.Tensor`): the tensor to be marked as replicated.
    Keyword args:
        process_group (ProcessGroup, optional): The process group to replicate on.
            If None, the default process group will be used.
    Returns:
        A :class:`ReplicatedTensor` from the given tensor.

    """
<<<<<<< HEAD
    return ReplicatedTensor(tensor, process_group=process_group)
=======
    return ReplicatedTensor(tensor, process_group=process_group)

# Tracks the current process group in the load context manager.
_CURRENT_PROCESS_GROUP = None

@contextmanager
def load_with_process_group(process_group):
    """
    Context manager to set the process group with which to load a ShardedTensor/ReplicatedTensor.
    """
    global _CURRENT_PROCESS_GROUP
    if _CURRENT_PROCESS_GROUP is not None:
        raise RuntimeError(
            'ProcessGroup already set by previous "load_with_process_group" '
            'context manager')
    _CURRENT_PROCESS_GROUP = process_group
    try:
        yield process_group
    finally:
        _CURRENT_PROCESS_GROUP = None

def _get_current_process_group():
    """
    Retrieves the current process group set by ``load_with_process_group``.
    If not set, it just returns the default group.
    """
    global _CURRENT_PROCESS_GROUP
    if _CURRENT_PROCESS_GROUP is None:
        return distributed_c10d._get_default_group()
    else:
        return _CURRENT_PROCESS_GROUP

def _reshard_output(
        module: torch.nn.Module,
        resharding_spec: ShardingSpec) -> torch.nn.Module:
    """
    Hook a module with output resharding in the forward pass according
    to the given ``resharding_spec``.

    Args:
        module (:class:`torch.nn.Module`): Module whose output needs to be resharded.
        resharding_spec (:class:`torch.distributed._shard.sharding_spec.ShardingSpec`):
            The specification describing how the output of the module will be resharded.

    Returns:
        A :class:`torch.nn.Module` object with reshard API hooked.
    """
    def hook_func(_module, _input, output):
        if isinstance(output, ShardedTensor) or isinstance(output, _PartialTensor):
            return output.reshard(resharding_spec)
        return output
    module.register_forward_hook(hook_func)
    return module

def _collect_local_shard(module: torch.nn.Module) -> torch.nn.Module:
    """
    Hook a module with local shards collection in the forward pass.

    This API is typically used to convert a sharded representation back to data parallel
    representation. In particular, it returns the local tensor for this Shard. If the
    size along the sharding dimension for the local tensor is 1, this dimension is removed
    from the final result. For example a [4, 16] ShardedTensor across 4 ranks is typically
    a local Tensor of size [16] across each rank and not [1, 16] across each rank.

    Args:
        module (:class:`torch.nn.Module`): Module whose output is ShardedTensor and the
            local tensor value needs to be returned.

    Returns:
        A :class:`torch.nn.Module` object with collection API hooked.
    """

    def hook_func(_module, _input, output):
        if isinstance(output, ShardedTensor):
            local_tensor = output.local_tensor()
            # Squeeze the # of dimensions manually, only applicable to ChunkShardingSpec
            sharding_spec = output._sharding_spec
            if isinstance(sharding_spec, ChunkShardingSpec) \
               and local_tensor.size(sharding_spec.dim) == 1:  # type: ignore[attr-defined, arg-type]
                local_tensor = local_tensor.squeeze(
                    output._sharding_spec.dim  # type: ignore[attr-defined]
                )
            return local_tensor
    module.register_forward_hook(hook_func)
    return module

def shard_module(
    module: nn.Module,
    plan: ShardingPlan,
    src_rank=0,
    process_group=None
):
    """
    Shards a given module according to the provided sharding_plan. This method
    first shards all the parameters according to the given sharding_plan. Then if
    `output_plan` and `return_local_tensor` are specified in the sharding_plan, it
    will tag the output of modules according `output_plan`, convert the module's
    output back to data parallel according to `return_local_tensor`.

    Needs to be called on all ranks in an SPMD fashion.

    Args:
        module (:class:`torch.nn.Module`): The module to apply sharding to
        sharding_plan (:class:`torch.distributed._shard.sharding_plan.ShardingPlan`):
            The ShardingPlan which specified param name to ShardingSpec to apply to
            each parameter.

    Keyword args:
         src_rank (int, optional): The source rank which is used as the ground truth of
            the data for the module that would be sharded and scattered across the rest
            of the ranks.
            Default: 0.
        process_group (ProcessGroup, optional): The process group to work on. If None,
            the default process group will be used.
    """
    # record Sharder paths for sanity check on the plan to ensure items in the plan
    # does not conflict with the submodule tree that the Sharder is working with
    sharder_paths = []
    for name, spec in plan.plan.items():
        if isinstance(spec, Sharder):
            sharder_paths.append(name)

    # shard the parameter according to the ShardingPlan
    for name, spec in plan.plan.items():
        if isinstance(spec, ShardingSpec):
            # if found a sharding spec, try to shard the parameter
            module_path, _, param_name = name.rpartition(".")

            for sharder_path in sharder_paths:
                if module_path.startswith(sharder_path):
                    raise RuntimeError(f"ShardingPlan is in-valid, trying to shard a parameter: {name},"
                                       f" but there's already a Sharder entry for module {sharder_path},"
                                       f" parameter sharding should not conflict with the submodule tree"
                                       f" that a Sharder is working with!")

            mod = module.get_submodule(module_path)
            shard_parameter(
                mod,
                param_name,
                spec,
                src_rank=src_rank,
                process_group=process_group
            )
        elif isinstance(spec, Sharder):
            parent_mod_path, _, mod_name = name.rpartition(".")
            if name == "":
                raise KeyError("Module path must not be empty for custom sharder!")
            mod = module.get_submodule(name)
            parent_mod = module.get_submodule(parent_mod_path)
            sharded_mod = spec.shard(mod)
            # swap this submodule with the sharded module
            parent_mod.mod_name = sharded_mod
        else:
            raise TypeError(f"Only `ShardingSpec` and `Sharder` are supported to shard '{name}'")

    # reshard output if there's an entry in `reshard_output` for this module
    if plan.output_plan is not None:
        for module_path, output_spec in plan.output_plan.items():
            if isinstance(output_spec, ShardingSpec):
                mod = module.get_submodule(module_path)
                _reshard_output(mod, output_spec)
            else:
                raise TypeError(f"Only `ShardingSpec` is supported as output_plan for '{module_path}'")
    # convert the output back to data parallel for the modules appears in
    # `return_local_tensor` of the plan, we will call `_collect_local_shard`
    # to collect the local tensor for output of modules
    if plan.return_local_tensor is not None:
        for module_path in plan.return_local_tensor:
            mod = module.get_submodule(module_path)
            _collect_local_shard(mod)
>>>>>>> c1037d0d
<|MERGE_RESOLUTION|>--- conflicted
+++ resolved
@@ -1,3 +1,4 @@
+from contextlib import contextmanager
 import torch
 import torch.distributed as dist
 import torch.nn as nn
@@ -142,9 +143,6 @@
         A :class:`ReplicatedTensor` from the given tensor.
 
     """
-<<<<<<< HEAD
-    return ReplicatedTensor(tensor, process_group=process_group)
-=======
     return ReplicatedTensor(tensor, process_group=process_group)
 
 # Tracks the current process group in the load context manager.
@@ -314,5 +312,4 @@
     if plan.return_local_tensor is not None:
         for module_path in plan.return_local_tensor:
             mod = module.get_submodule(module_path)
-            _collect_local_shard(mod)
->>>>>>> c1037d0d
+            _collect_local_shard(mod)