from typing import (
    List, Tuple, Optional, Union, Any, Sequence, TYPE_CHECKING
)

import torch
from torch._C import _add_docstr
import torch.backends.opt_einsum as opt_einsum
import torch.nn.functional as F
from ._lowrank import svd_lowrank, pca_lowrank
from .overrides import (
    has_torch_function, has_torch_function_unary, has_torch_function_variadic,
    handle_torch_function)
from ._jit_internal import boolean_dispatch
from ._jit_internal import _overload as overload

Tensor = torch.Tensor
from torch import _VF

__all__ = [
    'atleast_1d',
    'atleast_2d',
    'atleast_3d',
    'align_tensors',
    'broadcast_shapes',
    'broadcast_tensors',
    'cartesian_prod',
    'block_diag',
    'cdist',
    'chain_matmul',
    'einsum',
    'istft',
    'lu',
    'norm',
    'meshgrid',
    'pca_lowrank',
    'split',
    'stft',
    'svd_lowrank',
    'tensordot',
    'unique',
    'unique_consecutive',
]


def broadcast_tensors(*tensors):
    r"""broadcast_tensors(*tensors) -> List of Tensors

    Broadcasts the given tensors according to :ref:`broadcasting-semantics`.

    Args:
        *tensors: any number of tensors of the same type

    .. warning::

        More than one element of a broadcasted tensor may refer to a single
        memory location. As a result, in-place operations (especially ones that
        are vectorized) may result in incorrect behavior. If you need to write
        to the tensors, please clone them first.

    Example::

        >>> x = torch.arange(3).view(1, 3)
        >>> y = torch.arange(2).view(2, 1)
        >>> a, b = torch.broadcast_tensors(x, y)
        >>> a.size()
        torch.Size([2, 3])
        >>> a
        tensor([[0, 1, 2],
                [0, 1, 2]])
    """
    # This wrapper exists to support variadic args.
    if has_torch_function(tensors):
        return handle_torch_function(broadcast_tensors, tensors, *tensors)
    return _VF.broadcast_tensors(tensors)  # type: ignore[attr-defined]


def broadcast_shapes(*shapes):
    r"""broadcast_shapes(*shapes) -> Size

    Similar to :func:`broadcast_tensors` but for shapes.

    This is equivalent to
    ``torch.broadcast_tensors(*map(torch.empty, shapes))[0].shape``
    but avoids the need create to intermediate tensors. This is useful for
    broadcasting tensors of common batch shape but different rightmost shape,
    e.g. to broadcast mean vectors with covariance matrices.

    Example::

        >>> torch.broadcast_shapes((2,), (3, 1), (1, 1, 1))
        torch.Size([1, 3, 2])

    Args:
        \*shapes (torch.Size): Shapes of tensors.

    Returns:
        shape (torch.Size): A shape compatible with all input shapes.

    Raises:
        RuntimeError: If shapes are incompatible.
    """
    # This wrapper exists to support variadic args.
    # TODO Move this to C++ once the jit has better support for torch.Size.
    if not torch.jit.is_tracing():
        max_len = 0
        for shape in shapes:
            if isinstance(shape, int):
                if max_len < 1:
                    max_len = 1
            elif isinstance(shape, tuple) or isinstance(shape, list):
                s = len(shape)
                if max_len < s:
                    max_len = s
        result = [1] * max_len
        for shape in shapes:
            if isinstance(shape, int):
                shape = (shape,)
            if isinstance(shape, tuple) or isinstance(shape, list):
                for i in range(-1, -1 - len(shape), -1):
                    if shape[i] < 0:
                        raise RuntimeError("Trying to create tensor with negative dimension ({}): ({})"
                                           .format(shape[i], shape[i]))
                    if shape[i] == 1 or shape[i] == result[i]:
                        continue
                    if result[i] != 1:
                        raise RuntimeError("Shape mismatch: objects cannot be broadcast to a single shape")
                    result[i] = shape[i]
            else:
                raise RuntimeError("Input shapes should be of type ints, a tuple of ints, or a list of ints, got ", shape)
        return torch.Size(result)
    else:
        # with implementation above, torch.jit.trace hardcodes the sizes which makes subsequent replays fail
        with torch.no_grad():
            scalar = torch.zeros((), device="cpu")
            tensors = [scalar.expand(shape) for shape in shapes]
            tensors = broadcast_tensors(*tensors)
            return tensors[0].shape


def split(
    tensor: Tensor, split_size_or_sections: Union[int, List[int]], dim: int = 0
) -> List[Tensor]:
    r"""Splits the tensor into chunks. Each chunk is a view of the original tensor.

    If :attr:`split_size_or_sections` is an integer type, then :attr:`tensor` will
    be split into equally sized chunks (if possible). Last chunk will be smaller if
    the tensor size along the given dimension :attr:`dim` is not divisible by
    :attr:`split_size`.

    If :attr:`split_size_or_sections` is a list, then :attr:`tensor` will be split
    into ``len(split_size_or_sections)`` chunks with sizes in :attr:`dim` according
    to :attr:`split_size_or_sections`.

    Args:
        tensor (Tensor): tensor to split.
        split_size_or_sections (int) or (list(int)): size of a single chunk or
            list of sizes for each chunk
        dim (int): dimension along which to split the tensor.

    Example::

        >>> a = torch.arange(10).reshape(5,2)
        >>> a
        tensor([[0, 1],
                [2, 3],
                [4, 5],
                [6, 7],
                [8, 9]])
        >>> torch.split(a, 2)
        (tensor([[0, 1],
                 [2, 3]]),
         tensor([[4, 5],
                 [6, 7]]),
         tensor([[8, 9]]))
        >>> torch.split(a, [1,4])
        (tensor([[0, 1]]),
         tensor([[2, 3],
                 [4, 5],
                 [6, 7],
                 [8, 9]]))
    """
    if has_torch_function_unary(tensor):
        return handle_torch_function(
            split, (tensor,), tensor, split_size_or_sections, dim=dim)
    # Overwriting reason:
    # This dispatches to two ATen functions depending on the type of
    # split_size_or_sections. The branching code is in _tensor.py, which we
    # call here.
    return tensor.split(split_size_or_sections, dim)


def einsum(*args: Any) -> Tensor:
    r"""einsum(equation, *operands) -> Tensor

    Sums the product of the elements of the input :attr:`operands` along dimensions specified using a notation
    based on the Einstein summation convention.

    Einsum allows computing many common multi-dimensional linear algebraic array operations by representing them
    in a short-hand format based on the Einstein summation convention, given by :attr:`equation`. The details of
    this format are described below, but the general idea is to label every dimension of the input :attr:`operands`
    with some subscript and define which subscripts are part of the output. The output is then computed by summing
    the product of the elements of the :attr:`operands` along the dimensions whose subscripts are not part of the
    output. For example, matrix multiplication can be computed using einsum as `torch.einsum("ij,jk->ik", A, B)`.
    Here, j is the summation subscript and i and k the output subscripts (see section below for more details on why).

    Equation:

        The :attr:`equation` string specifies the subscripts (letters in `[a-zA-Z]`) for each dimension of
        the input :attr:`operands` in the same order as the dimensions, separating subcripts for each operand by a
        comma (','), e.g. `'ij,jk'` specify subscripts for two 2D operands. The dimensions labeled with the same subscript
        must be broadcastable, that is, their size must either match or be `1`. The exception is if a subscript is
        repeated for the same input operand, in which case the dimensions labeled with this subscript for this operand
        must match in size and the operand will be replaced by its diagonal along these dimensions. The subscripts that
        appear exactly once in the :attr:`equation` will be part of the output, sorted in increasing alphabetical order.
        The output is computed by multiplying the input :attr:`operands` element-wise, with their dimensions aligned based
        on the subscripts, and then summing out the dimensions whose subscripts are not part of the output.

        Optionally, the output subscripts can be explicitly defined by adding an arrow ('->') at the end of the equation
        followed by the subscripts for the output. For instance, the following equation computes the transpose of a
        matrix multiplication: 'ij,jk->ki'. The output subscripts must appear at least once for some input operand and
        at most once for the output.

        Ellipsis ('...') can be used in place of subscripts to broadcast the dimensions covered by the ellipsis.
        Each input operand may contain at most one ellipsis which will cover the dimensions not covered by subscripts,
        e.g. for an input operand with 5 dimensions, the ellipsis in the equation `'ab...c'` cover the third and fourth
        dimensions. The ellipsis does not need to cover the same number of dimensions across the :attr:`operands` but the
        'shape' of the ellipsis (the size of the dimensions covered by them) must broadcast together. If the output is not
        explicitly defined with the arrow ('->') notation, the ellipsis will come first in the output (left-most dimensions),
        before the subscript labels that appear exactly once for the input operands. e.g. the following equation implements
        batch matrix multiplication `'...ij,...jk'`.

        A few final notes: the equation may contain whitespaces between the different elements (subscripts, ellipsis,
        arrow and comma) but something like `'. . .'` is not valid. An empty string `''` is valid for scalar operands.

    .. note::

        ``torch.einsum`` handles ellipsis ('...') differently from NumPy in that it allows dimensions
        covered by the ellipsis to be summed over, that is, ellipsis are not required to be part of the output.

    .. note::

        This function uses opt_einsum (https://optimized-einsum.readthedocs.io/en/stable/) to speed up computation or to
        consume less memory by optimizing contraction order. This optimization occurs when there are at least three
        inputs, since the order does not matter otherwise. Note that finding _the_ optimal path is an NP-hard problem,
        thus, opt_einsum relies on different heuristics to achieve near-optimal results. If opt_einsum is not available,
        the default order is to contract from left to right.

        To bypass this default behavior, add the following line to disable the usage of opt_einsum and skip path
        calculation: `torch.backends.opt_einsum.enabled = False`

        To specify which strategy you'd like for opt_einsum to compute the contraction path, add the following line:
        `torch.backends.opt_einsum.strategy = 'auto'`. The default strategy is 'auto', and we also support 'greedy' and
        'optimal'. Disclaimer that the runtime of 'optimal' is factorial in the number of inputs! See more details in
        the opt_einsum documentation (https://optimized-einsum.readthedocs.io/en/stable/path_finding.html).

    .. note::

        As of PyTorch 1.10 :func:`torch.einsum` also supports the sublist format (see examples below). In this format,
        subscripts for each operand are specified by sublists, list of integers in the range [0, 52). These sublists
        follow their operands, and an extra sublist can appear at the end of the input to specify the output's
        subscripts., e.g. `torch.einsum(op1, sublist1, op2, sublist2, ..., [subslist_out])`. Python's `Ellipsis` object
        may be provided in a sublist to enable broadcasting as described in the Equation section above.

    Args:
        equation (str): The subscripts for the Einstein summation.
        operands (List[Tensor]): The tensors to compute the Einstein summation of.

    Examples::

        >>> # trace
        >>> # xdoctest: +IGNORE_WANT("non-deterministic")
        >>> torch.einsum('ii', torch.randn(4, 4))
        tensor(-1.2104)

        >>> # diagonal
        >>> # xdoctest: +IGNORE_WANT("non-deterministic")
        >>> torch.einsum('ii->i', torch.randn(4, 4))
        tensor([-0.1034,  0.7952, -0.2433,  0.4545])

        >>> # outer product
        >>> # xdoctest: +IGNORE_WANT("non-deterministic")
        >>> x = torch.randn(5)
        >>> y = torch.randn(4)
        >>> torch.einsum('i,j->ij', x, y)
        tensor([[ 0.1156, -0.2897, -0.3918,  0.4963],
                [-0.3744,  0.9381,  1.2685, -1.6070],
                [ 0.7208, -1.8058, -2.4419,  3.0936],
                [ 0.1713, -0.4291, -0.5802,  0.7350],
                [ 0.5704, -1.4290, -1.9323,  2.4480]])

        >>> # batch matrix multiplication
        >>> # xdoctest: +IGNORE_WANT("non-deterministic")
        >>> As = torch.randn(3,2,5)
        >>> Bs = torch.randn(3,5,4)
        >>> torch.einsum('bij,bjk->bik', As, Bs)
        tensor([[[-1.0564, -1.5904,  3.2023,  3.1271],
                [-1.6706, -0.8097, -0.8025, -2.1183]],

                [[ 4.2239,  0.3107, -0.5756, -0.2354],
                [-1.4558, -0.3460,  1.5087, -0.8530]],

                [[ 2.8153,  1.8787, -4.3839, -1.2112],
                [ 0.3728, -2.1131,  0.0921,  0.8305]]])

        >>> # with sublist format and ellipsis
        >>> # xdoctest: +IGNORE_WANT("non-deterministic")
        >>> torch.einsum(As, [..., 0, 1], Bs, [..., 1, 2], [..., 0, 2])
        tensor([[[-1.0564, -1.5904,  3.2023,  3.1271],
                [-1.6706, -0.8097, -0.8025, -2.1183]],

                [[ 4.2239,  0.3107, -0.5756, -0.2354],
                [-1.4558, -0.3460,  1.5087, -0.8530]],

                [[ 2.8153,  1.8787, -4.3839, -1.2112],
                [ 0.3728, -2.1131,  0.0921,  0.8305]]])

        >>> # batch permute
        >>> A = torch.randn(2, 3, 4, 5)
        >>> torch.einsum('...ij->...ji', A).shape
        torch.Size([2, 3, 5, 4])

        >>> # equivalent to torch.nn.functional.bilinear
        >>> A = torch.randn(3,5,4)
        >>> l = torch.randn(2,5)
        >>> r = torch.randn(2,4)
        >>> torch.einsum('bn,anm,bm->ba', l, A, r)
        tensor([[-0.3430, -5.2405,  0.4494],
                [ 0.3311,  5.5201, -3.0356]])
    """
    # This wrapper exists to support variadic args.
    if len(args) < 2:
        raise ValueError('einsum(): must specify the equation string and at least one operand, '
                         'or at least one operand and its subscripts list')

    equation = None
    operands = None

    if isinstance(args[0], torch.Tensor):
        # Convert the subscript list format which is an interleaving of operand and its subscripts
        # list with an optional output subscripts list at the end (see documentation for more details on this)
        # to the equation string format by creating the equation string from the subscripts list and grouping the
        # input operands into a tensorlist (List[Tensor]).
        def parse_subscript(n: int) -> str:
            if n == Ellipsis:
                return '...'
            if n >= 0 and n < 26:
                return chr(ord('A') + n)
            if n >= 26 and n < 52:
                return chr(ord('a') + n - 26)
            raise ValueError('einsum(): subscript in subscript list is not within the valid range [0, 52)')

        # Parse subscripts for input operands
        equation = ','.join(''.join(parse_subscript(s) for s in l) for l in args[1::2])

        # Parse optional output subscripts (provided when the number of arguments is odd)
        if len(args) % 2 == 1:
            equation += '->' + ''.join(parse_subscript(s) for s in args[-1])
            operands = args[:-1:2]
        else:
            operands = args[::2]
    else:
        equation = args[0]
        operands = args[1:]

    if has_torch_function(operands):
        return handle_torch_function(einsum, operands, equation, *operands)

    if len(operands) == 1 and isinstance(operands[0], (list, tuple)):
        # the old interface of passing the operands as one list argument
        _operands = operands[0]
        # recurse incase operands contains value that has torch function
        # in the original implementation this line is omitted
        return einsum(equation, *_operands)

    if len(operands) <= 2 or not opt_einsum.enabled:
        # the path for contracting 0 or 1 time(s) is already optimized
        # or the user has disabled using opt_einsum
        return _VF.einsum(equation, operands)  # type: ignore[attr-defined]

    path = None
    if opt_einsum.is_available():
        _opt_einsum = opt_einsum.get_opt_einsum()
        tupled_path = _opt_einsum.contract_path(equation, *operands, optimize=opt_einsum.strategy)[0]
        # flatten path for dispatching to C++
        path = [item for pair in tupled_path for item in pair]
    return _VF.einsum(equation, operands, path=path)  # type: ignore[attr-defined]


# This wrapper exists to support variadic args.
if TYPE_CHECKING:
    # The JIT doesn't understand Union, so only add type annotation for mypy
    def meshgrid(*tensors: Union[Tensor, List[Tensor]],
                 indexing: Optional[str] = None) -> Tuple[Tensor, ...]:
        return _meshgrid(*tensors, indexing=indexing)
else:
    def meshgrid(*tensors, indexing: Optional[str] = None) -> Tuple[Tensor, ...]:
        r"""Creates grids of coordinates specified by the 1D inputs in `attr`:tensors.

        This is helpful when you want to visualize data over some
        range of inputs. See below for a plotting example.

        Given :math:`N` 1D tensors :math:`T_0 \ldots T_{N-1}` as
        inputs with corresponding sizes :math:`S_0 \ldots S_{N-1}`,
        this creates :math:`N` N-dimensional tensors :math:`G_0 \ldots
        G_{N-1}`, each with shape :math:`(S_0, ..., S_{N-1})` where
        the output :math:`G_i` is constructed by expanding :math:`T_i`
        to the result shape.

        .. note::
            0D inputs are treated equivalently to 1D inputs of a
            single element.

        .. warning::
            `torch.meshgrid(*tensors)` currently has the same behavior
            as calling `numpy.meshgrid(*arrays, indexing='ij')`.

            In the future `torch.meshgrid` will transition to
            `indexing='xy'` as the default.

            https://github.com/pytorch/pytorch/issues/50276 tracks
            this issue with the goal of migrating to NumPy's behavior.

        .. seealso::

            :func:`torch.cartesian_prod` has the same effect but it
            collects the data in a tensor of vectors.

        Args:
            tensors (list of Tensor): list of scalars or 1 dimensional tensors. Scalars will be
                treated as tensors of size :math:`(1,)` automatically

            indexing: (str, optional): the indexing mode, either "xy"
                or "ij", defaults to "ij". See warning for future changes.

                If "xy" is selected, the first dimension corresponds
                to the cardinality of the second input and the second
                dimension corresponds to the cardinality of the first
                input.

                If "ij" is selected, the dimensions are in the same
                order as the cardinality of the inputs.

        Returns:
            seq (sequence of Tensors): If the input has :math:`N`
            tensors of size :math:`S_0 \ldots S_{N-1}``, then the
            output will also have :math:`N` tensors, where each tensor
            is of shape :math:`(S_0, ..., S_{N-1})`.

        Example::

            >>> x = torch.tensor([1, 2, 3])
            >>> y = torch.tensor([4, 5, 6])

            Observe the element-wise pairings across the grid, (1, 4),
            (1, 5), ..., (3, 6). This is the same thing as the
            cartesian product.
            >>> grid_x, grid_y = torch.meshgrid(x, y, indexing='ij')
            >>> grid_x
            tensor([[1, 1, 1],
                    [2, 2, 2],
                    [3, 3, 3]])
            >>> grid_y
            tensor([[4, 5, 6],
                    [4, 5, 6],
                    [4, 5, 6]])

            This correspondence can be seen when these grids are
            stacked properly.
            >>> torch.equal(torch.cat(tuple(torch.dstack([grid_x, grid_y]))),
            ...             torch.cartesian_prod(x, y))
            True

            `torch.meshgrid` is commonly used to produce a grid for
            plotting.
            >>> # xdoctest: +REQUIRES(module:matplotlib)
            >>> import matplotlib.pyplot as plt
            >>> xs = torch.linspace(-5, 5, steps=100)
            >>> ys = torch.linspace(-5, 5, steps=100)
            >>> x, y = torch.meshgrid(xs, ys, indexing='xy')
            >>> z = torch.sin(torch.sqrt(x * x + y * y))
            >>> ax = plt.axes(projection='3d')
            >>> ax.plot_surface(x.numpy(), y.numpy(), z.numpy())
            >>> plt.show()

        .. image:: ../_static/img/meshgrid.png
            :width: 512

        """
        return _meshgrid(*tensors, indexing=indexing)


def _meshgrid(*tensors, indexing: Optional[str]):
    if has_torch_function(tensors):
        return handle_torch_function(meshgrid, tensors, *tensors, indexing=indexing)
    if len(tensors) == 1 and isinstance(tensors[0], (list, tuple)):
        # the old interface of passing the operands as one list argument
        tensors = tensors[0]  # type: ignore[assignment]

    # Continue allowing call of old method that takes no indexing
    # kwarg for forward compatibility reasons.
    #
    # Remove this two weeks after landing.
    kwargs = {} if indexing is None else {'indexing': indexing}
    return _VF.meshgrid(tensors, **kwargs)  # type: ignore[attr-defined]


def stft(input: Tensor, n_fft: int, hop_length: Optional[int] = None,
         win_length: Optional[int] = None, window: Optional[Tensor] = None,
         center: bool = True, pad_mode: str = 'reflect', normalized: bool = False,
         onesided: Optional[bool] = None,
         return_complex: Optional[bool] = None) -> Tensor:
    r"""Short-time Fourier transform (STFT).

    .. warning::
        From version 1.8.0, :attr:`return_complex` must always be given
        explicitly for real inputs and `return_complex=False` has been
        deprecated. Strongly prefer `return_complex=True` as in a future
        pytorch release, this function will only return complex tensors.

        Note that :func:`torch.view_as_real` can be used to recover a real
        tensor with an extra last dimension for real and imaginary components.

    The STFT computes the Fourier transform of short overlapping windows of the
    input. This giving frequency components of the signal as they change over
    time. The interface of this function is modeled after (but *not* a drop-in
    replacement for) librosa_ stft function.

    .. _librosa: https://librosa.org/doc/latest/generated/librosa.stft.html

    Ignoring the optional batch dimension, this method computes the following
    expression:

    .. math::
        X[\omega, m] = \sum_{k = 0}^{\text{win\_length-1}}%
                            \text{window}[k]\ \text{input}[m \times \text{hop\_length} + k]\ %
                            \exp\left(- j \frac{2 \pi \cdot \omega k}{\text{win\_length}}\right),

    where :math:`m` is the index of the sliding window, and :math:`\omega` is
    the frequency :math:`0 \leq \omega < \text{n\_fft}` for ``onesided=False``,
    or :math:`0 \leq \omega < \lfloor \text{n\_fft} / 2 \rfloor + 1` for ``onesided=True``.

    * :attr:`input` must be either a 1-D time sequence or a 2-D batch of time
      sequences.

    * If :attr:`hop_length` is ``None`` (default), it is treated as equal to
      ``floor(n_fft / 4)``.

    * If :attr:`win_length` is ``None`` (default), it is treated as equal to
      :attr:`n_fft`.

    * :attr:`window` can be a 1-D tensor of size :attr:`win_length`, e.g., from
      :meth:`torch.hann_window`. If :attr:`window` is ``None`` (default), it is
      treated as if having :math:`1` everywhere in the window. If
      :math:`\text{win\_length} < \text{n\_fft}`, :attr:`window` will be padded on
      both sides to length :attr:`n_fft` before being applied.

    * If :attr:`center` is ``True`` (default), :attr:`input` will be padded on
      both sides so that the :math:`t`-th frame is centered at time
      :math:`t \times \text{hop\_length}`. Otherwise, the :math:`t`-th frame
      begins at time  :math:`t \times \text{hop\_length}`.

    * :attr:`pad_mode` determines the padding method used on :attr:`input` when
      :attr:`center` is ``True``. See :meth:`torch.nn.functional.pad` for
      all available options. Default is ``"reflect"``.

    * If :attr:`onesided` is ``True`` (default for real input), only values for
      :math:`\omega` in :math:`\left[0, 1, 2, \dots, \left\lfloor
      \frac{\text{n\_fft}}{2} \right\rfloor + 1\right]` are returned because
      the real-to-complex Fourier transform satisfies the conjugate symmetry,
      i.e., :math:`X[m, \omega] = X[m, \text{n\_fft} - \omega]^*`.
      Note if the input or window tensors are complex, then :attr:`onesided`
      output is not possible.

    * If :attr:`normalized` is ``True`` (default is ``False``), the function
      returns the normalized STFT results, i.e., multiplied by :math:`(\text{frame\_length})^{-0.5}`.

    * If :attr:`return_complex` is ``True`` (default if input is complex), the
      return is a ``input.dim() + 1`` dimensional complex tensor. If ``False``,
      the output is a ``input.dim() + 2`` dimensional real tensor where the last
      dimension represents the real and imaginary components.

    Returns either a complex tensor of size :math:`(* \times N \times T)` if
    :attr:`return_complex` is true, or a real tensor of size :math:`(* \times N
    \times T \times 2)`. Where :math:`*` is the optional batch size of
    :attr:`input`, :math:`N` is the number of frequencies where STFT is applied
    and :math:`T` is the total number of frames used.

    .. warning::
      This function changed signature at version 0.4.1. Calling with the
      previous signature may cause error or return incorrect result.

    Args:
        input (Tensor): the input tensor
        n_fft (int): size of Fourier transform
        hop_length (int, optional): the distance between neighboring sliding window
            frames. Default: ``None`` (treated as equal to ``floor(n_fft / 4)``)
        win_length (int, optional): the size of window frame and STFT filter.
            Default: ``None``  (treated as equal to :attr:`n_fft`)
        window (Tensor, optional): the optional window function.
            Default: ``None`` (treated as window of all :math:`1` s)
        center (bool, optional): whether to pad :attr:`input` on both sides so
            that the :math:`t`-th frame is centered at time :math:`t \times \text{hop\_length}`.
            Default: ``True``
        pad_mode (str, optional): controls the padding method used when
            :attr:`center` is ``True``. Default: ``"reflect"``
        normalized (bool, optional): controls whether to return the normalized STFT results
             Default: ``False``
        onesided (bool, optional): controls whether to return half of results to
            avoid redundancy for real inputs.
            Default: ``True`` for real :attr:`input` and :attr:`window`, ``False`` otherwise.
        return_complex (bool, optional): whether to return a complex tensor, or
            a real tensor with an extra last dimension for the real and
            imaginary components.

<<<<<<< HEAD
            .. versionchanged:: 1.12.0
               ``return_complex`` is now a required argument for real inputs,
               as the default is being trainsitioned to ``True``.

            .. deprecated:: 1.12.0
=======
            .. versionchanged:: 1.14.0
               ``return_complex`` is now a required argument for real inputs,
               as the default is being trainsitioned to ``True``.

            .. deprecated:: 1.14.0
>>>>>>> 406f713f
               ``return_complex=False`` is deprecated, instead use ``return_complex=True``
               Note that calling :func:`torch.view_as_real` on the output will
               recover the deprecated output format.

    Returns:
        Tensor: A tensor containing the STFT result with shape described above

    """
    if has_torch_function_unary(input):
        return handle_torch_function(
            stft, (input,), input, n_fft, hop_length=hop_length, win_length=win_length,
            window=window, center=center, pad_mode=pad_mode, normalized=normalized,
            onesided=onesided, return_complex=return_complex)
    # NOTE: Do not edit. This code will be removed once the forward-compatibility
    #       period is over for PR #73432
    if center:
        signal_dim = input.dim()
        extended_shape = [1] * (3 - signal_dim) + list(input.size())
        pad = int(n_fft // 2)
        input = F.pad(input.view(extended_shape), [pad, pad], pad_mode)
        input = input.view(input.shape[-signal_dim:])
    return _VF.stft(input, n_fft, hop_length, win_length, window,  # type: ignore[attr-defined]
                    normalized, onesided, return_complex)


istft = _add_docstr(
    torch.istft,
    "istft(input, n_fft, hop_length=None, win_length=None, window=None, center=True, "
    "normalized=False, onesided=None, length=None, return_complex=False) -> Tensor:\n"
    r"""
Inverse short time Fourier Transform. This is expected to be the inverse of :func:`~torch.stft`.

It has the same parameters (+ additional optional parameter of :attr:`length`) and it should return the
least squares estimation of the original signal. The algorithm will check using the NOLA condition (
nonzero overlap).

Important consideration in the parameters :attr:`window` and :attr:`center` so that the envelop
created by the summation of all the windows is never zero at certain point in time. Specifically,
:math:`\sum_{t=-\infty}^{\infty} |w|^2[n-t\times hop\_length] \cancel{=} 0`.

Since :func:`~torch.stft` discards elements at the end of the signal if they do not fit in a frame,
``istft`` may return a shorter signal than the original signal (can occur if :attr:`center` is False
since the signal isn't padded). If `length` is given in the arguments and is longer than expected,
``istft`` will pad zeros to the end of the returned signal.

If :attr:`center` is ``True``, then there will be padding e.g. ``'constant'``, ``'reflect'``, etc.
Left padding can be trimmed off exactly because they can be calculated but right padding cannot be
calculated without additional information.

Example: Suppose the last window is:
``[17, 18, 0, 0, 0]`` vs ``[18, 0, 0, 0, 0]``

The :attr:`n_fft`, :attr:`hop_length`, :attr:`win_length` are all the same which prevents the calculation
of right padding. These additional values could be zeros or a reflection of the signal so providing
:attr:`length` could be useful. If :attr:`length` is ``None`` then padding will be aggressively removed
(some loss of signal).

[1] D. W. Griffin and J. S. Lim, "Signal estimation from modified short-time Fourier transform,"
IEEE Trans. ASSP, vol.32, no.2, pp.236-243, Apr. 1984.

Args:
    input (Tensor): The input tensor. Expected to be in the format of :func:`~torch.stft`,
        output. That is a complex tensor of shape (``channel``, ``fft_size``, ``n_frame``),
        where the ``channel`` dimension is optional.

        .. versionchanged:: 1.12.0
            Real input is no longer supported. Input must be complex, as returned by
            ``stft(..., return_complex=True)``.
    n_fft (int): Size of Fourier transform
    hop_length (Optional[int]): The distance between neighboring sliding window frames.
        (Default: ``n_fft // 4``)
    win_length (Optional[int]): The size of window frame and STFT filter. (Default: ``n_fft``)
    window (Optional[torch.Tensor]): The optional window function.
        (Default: ``torch.ones(win_length)``)
    center (bool): Whether :attr:`input` was padded on both sides so that the :math:`t`-th frame is
        centered at time :math:`t \times \text{hop\_length}`.
        (Default: ``True``)
    normalized (bool): Whether the STFT was normalized. (Default: ``False``)
    onesided (Optional[bool]): Whether the STFT was onesided.
        (Default: ``True`` if ``n_fft != fft_size`` in the input size)
    length (Optional[int]): The amount to trim the signal by (i.e. the
        original signal length). (Default: whole signal)
    return_complex (Optional[bool]):
        Whether the output should be complex, or if the input should be
        assumed to derive from a real signal and window.
        Note that this is incompatible with ``onesided=True``.
        (Default: ``False``)

Returns:
    Tensor: Least squares estimation of the original signal of size (..., signal_length)
""")


if TYPE_CHECKING:
    # These _impl functions return a variable number of tensors as output with
    # __torch_function__; tuple unpacking is done already rather than being
    # done by the caller of the _impl function
    _unique_impl_out = Any
else:
    _unique_impl_out = Tuple[Tensor, Tensor, Tensor]


def _unique_impl(input: Tensor, sorted: bool = True,
                 return_inverse: bool = False, return_counts: bool = False,
                 dim: Optional[int] = None) -> _unique_impl_out:
    r"""unique(input, sorted=True, return_inverse=False, return_counts=False, dim=None) -> Tuple[Tensor, Tensor, Tensor]

    Returns the unique elements of the input tensor.

    .. note:: This function is different from :func:`torch.unique_consecutive` in the sense that
        this function also eliminates non-consecutive duplicate values.

    .. note:: Currently in the CUDA implementation and the CPU implementation when dim is specified,
        `torch.unique` always sort the tensor at the beginning regardless of the `sort` argument.
        Sorting could be slow, so if your input tensor is already sorted, it is recommended to use
        :func:`torch.unique_consecutive` which avoids the sorting.

    Args:
        input (Tensor): the input tensor
        sorted (bool): Whether to sort the unique elements in ascending order
            before returning as output.
        return_inverse (bool): Whether to also return the indices for where
            elements in the original input ended up in the returned unique list.
        return_counts (bool): Whether to also return the counts for each unique
            element.
        dim (int): the dimension to apply unique. If ``None``, the unique of the
            flattened input is returned. default: ``None``

    Returns:
        (Tensor, Tensor (optional), Tensor (optional)): A tensor or a tuple of tensors containing

            - **output** (*Tensor*): the output list of unique scalar elements.
            - **inverse_indices** (*Tensor*): (optional) if
              :attr:`return_inverse` is True, there will be an additional
              returned tensor (same shape as input) representing the indices
              for where elements in the original input map to in the output;
              otherwise, this function will only return a single tensor.
            - **counts** (*Tensor*): (optional) if
              :attr:`return_counts` is True, there will be an additional
              returned tensor (same shape as output or output.size(dim),
              if dim was specified) representing the number of occurrences
              for each unique value or tensor.

    Example::

        >>> output = torch.unique(torch.tensor([1, 3, 2, 3], dtype=torch.long))
        >>> output
        tensor([1, 2, 3])

        >>> output, inverse_indices = torch.unique(
        ...     torch.tensor([1, 3, 2, 3], dtype=torch.long), sorted=True, return_inverse=True)
        >>> output
        tensor([1, 2, 3])
        >>> inverse_indices
        tensor([0, 2, 1, 2])

        >>> output, inverse_indices = torch.unique(
        ...     torch.tensor([[1, 3], [2, 3]], dtype=torch.long), sorted=True, return_inverse=True)
        >>> output
        tensor([1, 2, 3])
        >>> inverse_indices
        tensor([[0, 2],
                [1, 2]])

    """
    if has_torch_function_unary(input):
        return handle_torch_function(
            unique, (input,), input, sorted=sorted, return_inverse=return_inverse,
            return_counts=return_counts, dim=dim)

    if dim is not None:
        output, inverse_indices, counts = _VF.unique_dim(
            input,
            dim,
            sorted=sorted,
            return_inverse=return_inverse,
            return_counts=return_counts,
        )
    else:
        output, inverse_indices, counts = torch._unique2(
            input,
            sorted=sorted,
            return_inverse=return_inverse,
            return_counts=return_counts,
        )
    return output, inverse_indices, counts


def _unique_consecutive_impl(input: Tensor, return_inverse: bool = False,
                             return_counts: bool = False,
                             dim: Optional[int] = None) -> _unique_impl_out:
    r"""Eliminates all but the first element from every consecutive group of equivalent elements.

    .. note:: This function is different from :func:`torch.unique` in the sense that this function
        only eliminates consecutive duplicate values. This semantics is similar to `std::unique`
        in C++.

    Args:
        input (Tensor): the input tensor
        return_inverse (bool): Whether to also return the indices for where
            elements in the original input ended up in the returned unique list.
        return_counts (bool): Whether to also return the counts for each unique
            element.
        dim (int): the dimension to apply unique. If ``None``, the unique of the
            flattened input is returned. default: ``None``

    Returns:
        (Tensor, Tensor (optional), Tensor (optional)): A tensor or a tuple of tensors containing

            - **output** (*Tensor*): the output list of unique scalar elements.
            - **inverse_indices** (*Tensor*): (optional) if
              :attr:`return_inverse` is True, there will be an additional
              returned tensor (same shape as input) representing the indices
              for where elements in the original input map to in the output;
              otherwise, this function will only return a single tensor.
            - **counts** (*Tensor*): (optional) if
              :attr:`return_counts` is True, there will be an additional
              returned tensor (same shape as output or output.size(dim),
              if dim was specified) representing the number of occurrences
              for each unique value or tensor.

    Example::

        >>> x = torch.tensor([1, 1, 2, 2, 3, 1, 1, 2])
        >>> output = torch.unique_consecutive(x)
        >>> output
        tensor([1, 2, 3, 1, 2])

        >>> output, inverse_indices = torch.unique_consecutive(x, return_inverse=True)
        >>> output
        tensor([1, 2, 3, 1, 2])
        >>> inverse_indices
        tensor([0, 0, 1, 1, 2, 3, 3, 4])

        >>> output, counts = torch.unique_consecutive(x, return_counts=True)
        >>> output
        tensor([1, 2, 3, 1, 2])
        >>> counts
        tensor([2, 2, 1, 2, 1])
    """
    if has_torch_function_unary(input):
        return handle_torch_function(
            unique_consecutive, (input,), input, return_inverse=return_inverse,
            return_counts=return_counts, dim=dim)
    output, inverse_indices, counts = _VF.unique_consecutive(  # type: ignore[attr-defined]
        input, return_inverse=return_inverse, return_counts=return_counts, dim=dim)
    return output, inverse_indices, counts


def _return_counts(input, sorted=True, return_inverse=False, return_counts=False, dim=None):
    # type: (Tensor, bool, bool, bool, Optional[int]) -> Tuple[Tensor, Tensor]

    if has_torch_function_unary(input):
        return _unique_impl(input, sorted, return_inverse, return_counts, dim)

    output, _, counts = _unique_impl(input, sorted, return_inverse, return_counts, dim)
    return output, counts


def _return_output(input, sorted=True, return_inverse=False, return_counts=False, dim=None):
    # type: (Tensor, bool, bool, bool, Optional[int]) -> Tensor

    if has_torch_function_unary(input):
        return _unique_impl(input, sorted, return_inverse, return_counts, dim)

    output, _, _ = _unique_impl(input, sorted, return_inverse, return_counts, dim)
    return output


def _return_inverse(input, sorted=True, return_inverse=False, return_counts=False, dim=None):
    # type: (Tensor, bool, bool, bool, Optional[int]) -> Tuple[Tensor, Tensor]

    if has_torch_function_unary(input):
        return _unique_impl(input, sorted, return_inverse, return_counts, dim)

    output, inverse_indices, _ = _unique_impl(input, sorted, return_inverse, return_counts, dim)
    return output, inverse_indices


_return_inverse_false = boolean_dispatch(
    arg_name='return_counts',
    arg_index=3,
    default=False,
    if_true=_return_counts,
    if_false=_return_output,
    module_name=__name__,
    func_name='unique')

_return_inverse_true = boolean_dispatch(
    arg_name='return_counts',
    arg_index=3,
    default=False,
    if_true=_unique_impl,
    if_false=_return_inverse,
    module_name=__name__,
    func_name='unique')

# The return type of unique depends on `return_inverse`, and `return_counts` so in order to
# resolve the output type in TorchScript we need to statically know the value of both parameters

unique = boolean_dispatch(
    arg_name='return_inverse',
    arg_index=2,
    default=False,
    if_true=_return_inverse_true,
    if_false=_return_inverse_false,
    module_name=__name__,
    func_name='unique')
unique.__doc__ = _unique_impl.__doc__


def _consecutive_return_counts(input, return_inverse=False, return_counts=False, dim=None):
    # type: (Tensor, bool, bool, Optional[int]) -> Tuple[Tensor, Tensor]

    if has_torch_function_unary(input):
        return _unique_consecutive_impl(input, return_inverse, return_counts, dim)

    output, _, counts = _unique_consecutive_impl(input, return_inverse, return_counts, dim)
    return output, counts


def _consecutive_return_output(input, return_inverse=False, return_counts=False, dim=None):
    # type: (Tensor, bool, bool, Optional[int]) -> Tensor

    if has_torch_function_unary(input):
        return _unique_consecutive_impl(input, return_inverse, return_counts, dim)

    output, _, _ = _unique_consecutive_impl(input, return_inverse, return_counts, dim)
    return output


def _consecutive_return_inverse(input, return_inverse=False, return_counts=False, dim=None):
    # type: (Tensor, bool, bool, Optional[int]) -> Tuple[Tensor, Tensor]

    if has_torch_function_unary(input):
        return _unique_consecutive_impl(input, return_inverse, return_counts, dim)

    output, inverse_indices, _ = _unique_consecutive_impl(input, return_inverse, return_counts, dim)
    return output, inverse_indices


_consecutive_return_inverse_false = boolean_dispatch(
    arg_name='return_counts',
    arg_index=1,
    default=False,
    if_true=_consecutive_return_counts,
    if_false=_consecutive_return_output,
    module_name=__name__,
    func_name='unique_consecutive')

_consecutive_return_inverse_true = boolean_dispatch(
    arg_name='return_counts',
    arg_index=1,
    default=False,
    if_true=_unique_consecutive_impl,
    if_false=_consecutive_return_inverse,
    module_name=__name__,
    func_name='unique_consecutive')

# The return type of unique depends on `return_inverse`, and `return_counts` so in order to
# resolve the output type in TorchScript we need to statically know the value of both parameters

unique_consecutive = boolean_dispatch(
    arg_name='return_inverse',
    arg_index=2,
    default=False,
    if_true=_consecutive_return_inverse_true,
    if_false=_consecutive_return_inverse_false,
    module_name=__name__,
    func_name='unique_consecutive')
unique_consecutive.__doc__ = _unique_consecutive_impl.__doc__

if TYPE_CHECKING:
    pass
    # There's no good way to use this type annotation without breaking JIT
    # overloads. So leave untyped for mypy for now.
else:
    @overload
    def tensordot(a, b, dims: int = 2, out: Optional[torch.Tensor] = None):
        pass

    @overload  # noqa: F811
    def tensordot(a, b, dims: Tuple[List[int], List[int]], out: Optional[torch.Tensor] = None):  # noqa: F811
        pass

    @overload  # noqa: F811
    def tensordot(a, b, dims: List[List[int]], out: Optional[torch.Tensor] = None):  # noqa: F811
        pass

    @overload  # noqa: F811
    def tensordot(a, b, dims: torch.Tensor, out: Optional[torch.Tensor] = None):  # noqa: F811
        pass


def tensordot(a, b, dims=2, out: Optional[torch.Tensor] = None):  # noqa: F811
    r"""Returns a contraction of a and b over multiple dimensions.

    :attr:`tensordot` implements a generalized matrix product.

    Args:
      a (Tensor): Left tensor to contract
      b (Tensor): Right tensor to contract
      dims (int or Tuple[List[int], List[int]] or List[List[int]] containing two lists or Tensor): number of dimensions to
         contract or explicit lists of dimensions for :attr:`a` and
         :attr:`b` respectively

    When called with a non-negative integer argument :attr:`dims` = :math:`d`, and
    the number of dimensions of :attr:`a` and :attr:`b` is :math:`m` and :math:`n`,
    respectively, :func:`~torch.tensordot` computes

    .. math::
        r_{i_0,...,i_{m-d}, i_d,...,i_n}
          = \sum_{k_0,...,k_{d-1}} a_{i_0,...,i_{m-d},k_0,...,k_{d-1}} \times b_{k_0,...,k_{d-1}, i_d,...,i_n}.

    When called with :attr:`dims` of the list form, the given dimensions will be contracted
    in place of the last :math:`d` of :attr:`a` and the first :math:`d` of :math:`b`. The sizes
    in these dimensions must match, but :func:`~torch.tensordot` will deal with broadcasted
    dimensions.

    Examples::

        >>> a = torch.arange(60.).reshape(3, 4, 5)
        >>> b = torch.arange(24.).reshape(4, 3, 2)
        >>> torch.tensordot(a, b, dims=([1, 0], [0, 1]))
        tensor([[4400., 4730.],
                [4532., 4874.],
                [4664., 5018.],
                [4796., 5162.],
                [4928., 5306.]])

        >>> # xdoctest: +REQUIRES(env:TORCH_DOCTEST_CUDA)
        >>> a = torch.randn(3, 4, 5, device='cuda')
        >>> b = torch.randn(4, 5, 6, device='cuda')
        >>> c = torch.tensordot(a, b, dims=2).cpu()
        tensor([[ 8.3504, -2.5436,  6.2922,  2.7556, -1.0732,  3.2741],
                [ 3.3161,  0.0704,  5.0187, -0.4079, -4.3126,  4.8744],
                [ 0.8223,  3.9445,  3.2168, -0.2400,  3.4117,  1.7780]])

        >>> a = torch.randn(3, 5, 4, 6)
        >>> b = torch.randn(6, 4, 5, 3)
        >>> torch.tensordot(a, b, dims=([2, 1, 3], [1, 2, 0]))
        tensor([[  7.7193,  -2.4867, -10.3204],
                [  1.5513, -14.4737,  -6.5113],
                [ -0.2850,   4.2573,  -3.5997]])
    """
    if has_torch_function_variadic(a, b):
        return handle_torch_function(tensordot, (a, b), a, b, dims=dims, out=out)

    if not isinstance(dims, (tuple, list, torch.Tensor, int)):
        raise RuntimeError("tensordot expects dims to be int or "
                           + "Tuple[List[int], List[int]] or "
                           + "List[List[int]] containing two lists, but got "
                           + f"dims={dims}")

    dims_a: List[int] = []
    dims_b: List[int] = []

    if isinstance(dims, (tuple, list)):
        dims_a, dims_b = dims

    if isinstance(dims, torch.Tensor):
        num_elements = dims.numel()
        if num_elements > 1:
            assert dims.size()[0] == 2
            dims_a = torch.jit.annotate(List[int], dims[0].tolist())
            dims_b = torch.jit.annotate(List[int], dims[1].tolist())
        else:
            dims_val = int(dims.item())
            if dims_val < 0:
                raise RuntimeError(f"tensordot expects dims >= 0, but got dims={dims}")
            dims_a = list(range(-dims_val, 0))
            dims_b = list(range(dims_val))

    if isinstance(dims, int):
        if dims < 0:
            raise RuntimeError(f"tensordot expects dims >= 0, but got dims={dims}")
        dims_a = list(range(-dims, 0))
        dims_b = list(range(dims))

    if out is None:
        return _VF.tensordot(a, b, dims_a, dims_b)  # type: ignore[attr-defined]
    else:
        return _VF.tensordot(a, b, dims_a, dims_b, out=out)  # type: ignore[attr-defined]


def cartesian_prod(*tensors: Tensor) -> Tensor:
    """Do cartesian product of the given sequence of tensors. The behavior is similar to
    python's `itertools.product`.

    Args:
        *tensors: any number of 1 dimensional tensors.

    Returns:
        Tensor: A tensor equivalent to converting all the input tensors into lists,
        do `itertools.product` on these lists, and finally convert the resulting list
        into tensor.

    Example::

        >>> import itertools
        >>> a = [1, 2, 3]
        >>> b = [4, 5]
        >>> list(itertools.product(a, b))
        [(1, 4), (1, 5), (2, 4), (2, 5), (3, 4), (3, 5)]
        >>> tensor_a = torch.tensor(a)
        >>> tensor_b = torch.tensor(b)
        >>> torch.cartesian_prod(tensor_a, tensor_b)
        tensor([[1, 4],
                [1, 5],
                [2, 4],
                [2, 5],
                [3, 4],
                [3, 5]])
    """
    # This wrapper exists to support variadic args.
    if has_torch_function(tensors):
        return handle_torch_function(cartesian_prod, tensors, *tensors)
    return _VF.cartesian_prod(tensors)  # type: ignore[attr-defined]


def block_diag(*tensors):
    """Create a block diagonal matrix from provided tensors.

    Args:
        *tensors: One or more tensors with 0, 1, or 2 dimensions.

    Returns:
        Tensor: A 2 dimensional tensor with all the input tensors arranged in
        order such that their upper left and lower right corners are
        diagonally adjacent. All other elements are set to 0.

    Example::

        >>> import torch
        >>> A = torch.tensor([[0, 1], [1, 0]])
        >>> B = torch.tensor([[3, 4, 5], [6, 7, 8]])
        >>> C = torch.tensor(7)
        >>> D = torch.tensor([1, 2, 3])
        >>> E = torch.tensor([[4], [5], [6]])
        >>> torch.block_diag(A, B, C, D, E)
        tensor([[0, 1, 0, 0, 0, 0, 0, 0, 0, 0],
                [1, 0, 0, 0, 0, 0, 0, 0, 0, 0],
                [0, 0, 3, 4, 5, 0, 0, 0, 0, 0],
                [0, 0, 6, 7, 8, 0, 0, 0, 0, 0],
                [0, 0, 0, 0, 0, 7, 0, 0, 0, 0],
                [0, 0, 0, 0, 0, 0, 1, 2, 3, 0],
                [0, 0, 0, 0, 0, 0, 0, 0, 0, 4],
                [0, 0, 0, 0, 0, 0, 0, 0, 0, 5],
                [0, 0, 0, 0, 0, 0, 0, 0, 0, 6]])
    """
    # This wrapper exists to support variadic args.
    if has_torch_function(tensors):
        return handle_torch_function(block_diag, tensors, *tensors)
    return torch._C._VariableFunctions.block_diag(tensors)  # type: ignore[attr-defined]


def cdist(x1, x2, p=2., compute_mode='use_mm_for_euclid_dist_if_necessary'):
    # type: (Tensor, Tensor, float, str) -> (Tensor)
    r"""Computes batched the p-norm distance between each pair of the two collections of row vectors.

    Args:
        x1 (Tensor): input tensor of shape :math:`B \times P \times M`.
        x2 (Tensor): input tensor of shape :math:`B \times R \times M`.
        p: p value for the p-norm distance to calculate between each vector pair
            :math:`\in [0, \infty]`.
        compute_mode:
            'use_mm_for_euclid_dist_if_necessary' - will use matrix multiplication approach to calculate
            euclidean distance (p = 2) if P > 25 or R > 25
            'use_mm_for_euclid_dist' - will always use matrix multiplication approach to calculate
            euclidean distance (p = 2)
            'donot_use_mm_for_euclid_dist' - will never use matrix multiplication approach to calculate
            euclidean distance (p = 2)
            Default: use_mm_for_euclid_dist_if_necessary.

    If x1 has shape :math:`B \times P \times M` and x2 has shape :math:`B \times R \times M` then the
    output will have shape :math:`B \times P \times R`.

    This function is equivalent to `scipy.spatial.distance.cdist(input,'minkowski', p=p)`
    if :math:`p \in (0, \infty)`. When :math:`p = 0` it is equivalent to
    `scipy.spatial.distance.cdist(input, 'hamming') * M`. When :math:`p = \infty`, the closest
    scipy function is `scipy.spatial.distance.cdist(xn, lambda x, y: np.abs(x - y).max())`.

    Example:

        >>> a = torch.tensor([[0.9041,  0.0196], [-0.3108, -2.4423], [-0.4821,  1.059]])
        >>> a
        tensor([[ 0.9041,  0.0196],
                [-0.3108, -2.4423],
                [-0.4821,  1.0590]])
        >>> b = torch.tensor([[-2.1763, -0.4713], [-0.6986,  1.3702]])
        >>> b
        tensor([[-2.1763, -0.4713],
                [-0.6986,  1.3702]])
        >>> torch.cdist(a, b, p=2)
        tensor([[3.1193, 2.0959],
                [2.7138, 3.8322],
                [2.2830, 0.3791]])
    """
    if has_torch_function_variadic(x1, x2):
        return handle_torch_function(
            cdist, (x1, x2), x1, x2, p=p, compute_mode=compute_mode)
    if compute_mode == 'use_mm_for_euclid_dist_if_necessary':
        return _VF.cdist(x1, x2, p, None)  # type: ignore[attr-defined]
    elif compute_mode == 'use_mm_for_euclid_dist':
        return _VF.cdist(x1, x2, p, 1)  # type: ignore[attr-defined]
    elif compute_mode == 'donot_use_mm_for_euclid_dist':
        return _VF.cdist(x1, x2, p, 2)  # type: ignore[attr-defined]
    else:
        raise ValueError(f"{compute_mode} is not a valid value for compute_mode")


def atleast_1d(*tensors):
    r"""
    Returns a 1-dimensional view of each input tensor with zero dimensions.
    Input tensors with one or more dimensions are returned as-is.

    Args:
        input (Tensor or list of Tensors)

    Returns:
        output (Tensor or tuple of Tensors)

    Example::

        >>> x = torch.arange(2)
        >>> x
        tensor([0, 1])
        >>> torch.atleast_1d(x)
        tensor([0, 1])
        >>> x = torch.tensor(1.)
        >>> x
        tensor(1.)
        >>> torch.atleast_1d(x)
        tensor([1.])
        >>> x = torch.tensor(0.5)
        >>> y = torch.tensor(1.)
        >>> torch.atleast_1d((x,y))
        (tensor([0.5000]), tensor([1.]))
    """
    # This wrapper exists to support variadic args.
    if has_torch_function(tensors):
        return handle_torch_function(atleast_1d, tensors, *tensors)
    if len(tensors) == 1:
        tensors = tensors[0]
    return _VF.atleast_1d(tensors)  # type: ignore[attr-defined]


def atleast_2d(*tensors):
    r"""
    Returns a 2-dimensional view of each input tensor with zero dimensions.
    Input tensors with two or more dimensions are returned as-is.

    Args:
        input (Tensor or list of Tensors)

    Returns:
        output (Tensor or tuple of Tensors)

    Example::

        >>> x = torch.tensor(1.)
        >>> x
        tensor(1.)
        >>> torch.atleast_2d(x)
        tensor([[1.]])
        >>> x = torch.arange(4).view(2,2)
        >>> x
        tensor([[0, 1],
                [2, 3]])
        >>> torch.atleast_2d(x)
        tensor([[0, 1],
                [2, 3]])
        >>> x = torch.tensor(0.5)
        >>> y = torch.tensor(1.)
        >>> torch.atleast_2d((x,y))
        (tensor([[0.5000]]), tensor([[1.]]))
    """
    # This wrapper exists to support variadic args.
    if has_torch_function(tensors):
        return handle_torch_function(atleast_2d, tensors, *tensors)
    if len(tensors) == 1:
        tensors = tensors[0]
    return _VF.atleast_2d(tensors)  # type: ignore[attr-defined]


def atleast_3d(*tensors):
    r"""
    Returns a 3-dimensional view of each input tensor with zero dimensions.
    Input tensors with three or more dimensions are returned as-is.

    Args:
        input (Tensor or list of Tensors)

    Returns:
        output (Tensor or tuple of Tensors)

    Example:

        >>> x = torch.tensor(0.5)
        >>> x
        tensor(0.5000)
        >>> torch.atleast_3d(x)
        tensor([[[0.5000]]])
        >>> y = torch.arange(4).view(2,2)
        >>> y
        tensor([[0, 1],
                [2, 3]])
        >>> torch.atleast_3d(y)
        tensor([[[0],
                 [1]],
                <BLANKLINE>
                [[2],
                 [3]]])
        >>> x = torch.tensor(1).view(1, 1, 1)
        >>> x
        tensor([[[1]]])
        >>> torch.atleast_3d(x)
        tensor([[[1]]])
        >>> x = torch.tensor(0.5)
        >>> y = torch.tensor(1.)
        >>> torch.atleast_3d((x,y))
        (tensor([[[0.5000]]]), tensor([[[1.]]]))
    """
    # This wrapper exists to support variadic args.
    if has_torch_function(tensors):
        return handle_torch_function(atleast_3d, tensors, *tensors)
    if len(tensors) == 1:
        tensors = tensors[0]
    return _VF.atleast_3d(tensors)  # type: ignore[attr-defined]


if TYPE_CHECKING:
    pass
    # There's no good way to use this type annotation; cannot rename norm() to
    # _norm_impl() in a way that doesn't break JIT overloads. So leave untyped
    # for mypy for now.
    #    def norm(input: Tensor,
    #             p: Optional[Union[str, Number]] = "fro",
    #             dim: Optional[Union[int, List[int]]] = None,
    #             keepdim: bool = False,
    #             out: Optional[Tensor] = None,
    #             dtype: _dtype = None) -> Tensor:
    #        return _norm_impl(input, p, dim, keepdim, out, dtype)
else:
    # TODO: type dim as BroadcastingList when
    # https://github.com/pytorch/pytorch/issues/33782 is fixed
    @overload
    def norm(input, p="fro", dim=None, keepdim=False, out=None, dtype=None):
        # type: (Tensor, str, Optional[List[int]], bool, Optional[Tensor], Optional[int]) -> Tensor
        pass

    @overload  # noqa: F811
    def norm(input, p="fro", dim=None, keepdim=False, out=None, dtype=None):  # noqa: F811
        # type: (Tensor, Optional[number], Optional[List[int]], bool, Optional[Tensor], Optional[int]) -> Tensor
        pass

    @overload  # noqa: F811
    def norm(input, p="fro", dim=None, keepdim=False, out=None, dtype=None):  # noqa: F811
        # type: (Tensor, Optional[number], Optional[int], bool, Optional[Tensor], Optional[int]) -> Tensor
        pass

    @overload  # noqa: F811
    def norm(input, p="fro", dim=None, keepdim=False, out=None, dtype=None):  # noqa: F811
        # type: (Tensor, str, Optional[int], bool, Optional[Tensor], Optional[int]) -> Tensor
        pass


def norm(input, p="fro", dim=None, keepdim=False, out=None, dtype=None):  # noqa: F811
    r"""Returns the matrix norm or vector norm of a given tensor.

    .. warning::

        torch.norm is deprecated and may be removed in a future PyTorch release.
        Its documentation and behavior may be incorrect, and it is no longer
        actively maintained.

        Use :func:`torch.linalg.norm`, instead, or :func:`torch.linalg.vector_norm`
        when computing vector norms and :func:`torch.linalg.matrix_norm` when
        computing matrix norms. Note, however, the signature for these functions
        is slightly different than the signature for torch.norm.

    Args:
        input (Tensor): The input tensor. Its data type must be either a floating
            point or complex type. For complex inputs, the norm is calculated using the
            absolute value of each element. If the input is complex and neither
            :attr:`dtype` nor :attr:`out` is specified, the result's data type will
            be the corresponding floating point type (e.g. float if :attr:`input` is
            complexfloat).

        p (int, float, inf, -inf, 'fro', 'nuc', optional): the order of norm. Default: ``'fro'``
            The following norms can be calculated:

            ======  ==============  ==========================
            ord     matrix norm     vector norm
            ======  ==============  ==========================
            'fro'   Frobenius norm  --
            'nuc'   nuclear norm    --
            Number  --              sum(abs(x)**ord)**(1./ord)
            ======  ==============  ==========================

            The vector norm can be calculated across any number of dimensions.
            The corresponding dimensions of :attr:`input` are flattened into
            one dimension, and the norm is calculated on the flattened
            dimension.

            Frobenius norm produces the same result as ``p=2`` in all cases
            except when :attr:`dim` is a list of three or more dims, in which
            case Frobenius norm throws an error.

            Nuclear norm can only be calculated across exactly two dimensions.

        dim (int, tuple of ints, list of ints, optional):
            Specifies which dimension or dimensions of :attr:`input` to
            calculate the norm across. If :attr:`dim` is ``None``, the norm will
            be calculated across all dimensions of :attr:`input`. If the norm
            type indicated by :attr:`p` does not support the specified number of
            dimensions, an error will occur.
        keepdim (bool, optional): whether the output tensors have :attr:`dim`
            retained or not. Ignored if :attr:`dim` = ``None`` and
            :attr:`out` = ``None``. Default: ``False``
        out (Tensor, optional): the output tensor. Ignored if
            :attr:`dim` = ``None`` and :attr:`out` = ``None``.
        dtype (:class:`torch.dtype`, optional): the desired data type of
            returned tensor. If specified, the input tensor is casted to
            :attr:`dtype` while performing the operation. Default: None.

    .. note::
        Even though ``p='fro'`` supports any number of dimensions, the true
        mathematical definition of Frobenius norm only applies to tensors with
        exactly two dimensions. :func:`torch.linalg.norm` with ``ord='fro'`` aligns
        with the mathematical definition, since it can only be applied across
        exactly two dimensions.

    Example::

        >>> import torch
        >>> a = torch.arange(9, dtype= torch.float) - 4
        >>> b = a.reshape((3, 3))
        >>> torch.norm(a)
        tensor(7.7460)
        >>> torch.norm(b)
        tensor(7.7460)
        >>> torch.norm(a, float('inf'))
        tensor(4.)
        >>> torch.norm(b, float('inf'))
        tensor(4.)
        >>> c = torch.tensor([[ 1, 2, 3],[-1, 1, 4]] , dtype= torch.float)
        >>> torch.norm(c, dim=0)
        tensor([1.4142, 2.2361, 5.0000])
        >>> torch.norm(c, dim=1)
        tensor([3.7417, 4.2426])
        >>> torch.norm(c, p=1, dim=1)
        tensor([6., 6.])
        >>> d = torch.arange(8, dtype= torch.float).reshape(2,2,2)
        >>> torch.norm(d, dim=(1,2))
        tensor([ 3.7417, 11.2250])
        >>> torch.norm(d[0, :, :]), torch.norm(d[1, :, :])
        (tensor(3.7417), tensor(11.2250))
    """

    if has_torch_function_unary(input):
        return handle_torch_function(
            norm, (input,), input, p=p, dim=dim, keepdim=keepdim, out=out, dtype=dtype)

    ndim = input.dim()

    # catch default case
    if dim is None and out is None and dtype is None and p is not None:
        if isinstance(p, str):
            if p == "fro":
                return _VF.frobenius_norm(input, dim=(), keepdim=keepdim)
        if not isinstance(p, str):
            _dim = [i for i in range(ndim)]  # noqa: C416 TODO: rewrite as list(range(m))
            return _VF.norm(input, p, dim=_dim, keepdim=keepdim)  # type: ignore[attr-defined]

    # TODO: when https://github.com/pytorch/pytorch/issues/33782 is fixed
    # remove the overloads where dim is an int and replace with BraodcastingList1
    # and remove next four lines, replace _dim with dim
    if dim is not None:
        if isinstance(dim, int):
            _dim = [dim]
        else:
            _dim = dim
    else:
        _dim = None  # type: ignore[assignment]

    if isinstance(p, str):
        if p == "fro":
            if dtype is not None:
                raise ValueError("dtype argument is not supported in frobenius norm")

            if _dim is None:
                _dim = list(range(ndim))
            if out is None:
                return _VF.frobenius_norm(input, _dim, keepdim=keepdim)
            else:
                return _VF.frobenius_norm(input, _dim, keepdim=keepdim, out=out)
        elif p == "nuc":
            if dtype is not None:
                raise ValueError("dtype argument is not supported in nuclear norm")
            if _dim is None:
                if out is None:
                    return _VF.nuclear_norm(input, keepdim=keepdim)
                else:
                    return _VF.nuclear_norm(input, keepdim=keepdim, out=out)
            else:
                if out is None:
                    return _VF.nuclear_norm(input, _dim, keepdim=keepdim)
                else:
                    return _VF.nuclear_norm(input, _dim, keepdim=keepdim, out=out)
        raise RuntimeError(f"only valid string values are 'fro' and 'nuc', found {p}")
    else:
        if _dim is None:
            _dim = list(range(ndim))

        if out is None:
            if dtype is None:
                return _VF.norm(input, p, _dim, keepdim=keepdim)  # type: ignore[attr-defined]
            else:
                return _VF.norm(input, p, _dim, keepdim=keepdim, dtype=dtype)  # type: ignore[attr-defined]
        else:
            if dtype is None:
                return _VF.norm(input, p, _dim, keepdim=keepdim, out=out)  # type: ignore[attr-defined]
            else:
                return _VF.norm(input, p, _dim, keepdim=keepdim, dtype=dtype, out=out)  # type: ignore[attr-defined]


def chain_matmul(*matrices, out=None):
    r"""Returns the matrix product of the :math:`N` 2-D tensors. This product is efficiently computed
    using the matrix chain order algorithm which selects the order in which incurs the lowest cost in terms
    of arithmetic operations (`[CLRS]`_). Note that since this is a function to compute the product, :math:`N`
    needs to be greater than or equal to 2; if equal to 2 then a trivial matrix-matrix product is returned.
    If :math:`N` is 1, then this is a no-op - the original matrix is returned as is.

    .. warning::

        :func:`torch.chain_matmul` is deprecated and will be removed in a future PyTorch release.
        Use :func:`torch.linalg.multi_dot` instead, which accepts a list of two or more tensors
        rather than multiple arguments.

    Args:
        matrices (Tensors...): a sequence of 2 or more 2-D tensors whose product is to be determined.
        out (Tensor, optional): the output tensor. Ignored if :attr:`out` = ``None``.

    Returns:
        Tensor: if the :math:`i^{th}` tensor was of dimensions :math:`p_{i} \times p_{i + 1}`, then the product
        would be of dimensions :math:`p_{1} \times p_{N + 1}`.

    Example::

        >>> # xdoctest: +IGNORE_WANT("non-deterministic")
        >>> a = torch.randn(3, 4)
        >>> b = torch.randn(4, 5)
        >>> c = torch.randn(5, 6)
        >>> d = torch.randn(6, 7)
        >>> # will raise a deprecation warning
        >>> torch.chain_matmul(a, b, c, d)
        tensor([[ -2.3375,  -3.9790,  -4.1119,  -6.6577,   9.5609, -11.5095,  -3.2614],
                [ 21.4038,   3.3378,  -8.4982,  -5.2457, -10.2561,  -2.4684,   2.7163],
                [ -0.9647,  -5.8917,  -2.3213,  -5.2284,  12.8615, -12.2816,  -2.5095]])

    .. _`[CLRS]`: https://mitpress.mit.edu/books/introduction-algorithms-third-edition
    """
    # This wrapper exists to support variadic args.
    if has_torch_function(matrices):
        return handle_torch_function(chain_matmul, matrices, *matrices)

    if out is None:
        return _VF.chain_matmul(matrices)  # type: ignore[attr-defined]
    else:
        return _VF.chain_matmul(matrices, out=out)  # type: ignore[attr-defined]


def _lu_impl(A, pivot=True, get_infos=False, out=None):
    # type: (Tensor, bool, bool, Any) -> Tuple[Tensor, Tensor, Tensor]
    r"""Computes the LU factorization of a matrix or batches of matrices
    :attr:`A`. Returns a tuple containing the LU factorization and
    pivots of :attr:`A`.  Pivoting is done if :attr:`pivot` is set to
    ``True``.

    .. warning::

        :func:`torch.lu` is deprecated in favor of :func:`torch.linalg.lu_factor`
        and :func:`torch.linalg.lu_factor_ex`. :func:`torch.lu` will be removed in a
        future PyTorch release.
        ``LU, pivots, info = torch.lu(A, compute_pivots)`` should be replaced with

        .. code:: python

            LU, pivots = torch.linalg.lu_factor(A, compute_pivots)

        ``LU, pivots, info = torch.lu(A, compute_pivots, get_infos=True)`` should be replaced with

        .. code:: python

            LU, pivots, info = torch.linalg.lu_factor_ex(A, compute_pivots)

    .. note::
        * The returned permutation matrix for every matrix in the batch is
          represented by a 1-indexed vector of size ``min(A.shape[-2], A.shape[-1])``.
          ``pivots[i] == j`` represents that in the ``i``-th step of the algorithm,
          the ``i``-th row was permuted with the ``j-1``-th row.
        * LU factorization with :attr:`pivot` = ``False`` is not available
          for CPU, and attempting to do so will throw an error. However,
          LU factorization with :attr:`pivot` = ``False`` is available for
          CUDA.
        * This function does not check if the factorization was successful
          or not if :attr:`get_infos` is ``True`` since the status of the
          factorization is present in the third element of the return tuple.
        * In the case of batches of square matrices with size less or equal
          to 32 on a CUDA device, the LU factorization is repeated for
          singular matrices due to the bug in the MAGMA library
          (see magma issue 13).
        * ``L``, ``U``, and ``P`` can be derived using :func:`torch.lu_unpack`.

    .. warning::
        The gradients of this function will only be finite when :attr:`A` is full rank.
        This is because the LU decomposition is just differentiable at full rank matrices.
        Furthermore, if :attr:`A` is close to not being full rank,
        the gradient will be numerically unstable as it depends on the computation of :math:`L^{-1}` and :math:`U^{-1}`.

    Args:
        A (Tensor): the tensor to factor of size :math:`(*, m, n)`
        pivot (bool, optional): controls whether pivoting is done. Default: ``True``
        get_infos (bool, optional): if set to ``True``, returns an info IntTensor.
                                    Default: ``False``
        out (tuple, optional): optional output tuple. If :attr:`get_infos` is ``True``,
                               then the elements in the tuple are Tensor, IntTensor,
                               and IntTensor. If :attr:`get_infos` is ``False``, then the
                               elements in the tuple are Tensor, IntTensor. Default: ``None``

    Returns:
        (Tensor, IntTensor, IntTensor (optional)): A tuple of tensors containing

            - **factorization** (*Tensor*): the factorization of size :math:`(*, m, n)`

            - **pivots** (*IntTensor*): the pivots of size :math:`(*, \text{min}(m, n))`.
              ``pivots`` stores all the intermediate transpositions of rows.
              The final permutation ``perm`` could be reconstructed by
              applying ``swap(perm[i], perm[pivots[i] - 1])`` for ``i = 0, ..., pivots.size(-1) - 1``,
              where ``perm`` is initially the identity permutation of :math:`m` elements
              (essentially this is what :func:`torch.lu_unpack` is doing).

            - **infos** (*IntTensor*, *optional*): if :attr:`get_infos` is ``True``, this is a tensor of
              size :math:`(*)` where non-zero values indicate whether factorization for the matrix or
              each minibatch has succeeded or failed

    Example::

        >>> # xdoctest: +REQUIRES(env:TORCH_DOCTEST_LAPACK)
        >>> # xdoctest: +IGNORE_WANT("non-determenistic")
        >>> A = torch.randn(2, 3, 3)
        >>> A_LU, pivots = torch.lu(A)
        >>> A_LU
        tensor([[[ 1.3506,  2.5558, -0.0816],
                 [ 0.1684,  1.1551,  0.1940],
                 [ 0.1193,  0.6189, -0.5497]],

                [[ 0.4526,  1.2526, -0.3285],
                 [-0.7988,  0.7175, -0.9701],
                 [ 0.2634, -0.9255, -0.3459]]])
        >>> pivots
        tensor([[ 3,  3,  3],
                [ 3,  3,  3]], dtype=torch.int32)
        >>> A_LU, pivots, info = torch.lu(A, get_infos=True)
        >>> if info.nonzero().size(0) == 0:
        ...   print('LU factorization succeeded for all samples!')
        LU factorization succeeded for all samples!
    """
    # If get_infos is True, then we don't need to check for errors and vice versa
    return torch._lu_with_info(A, pivot=pivot, check_errors=(not get_infos))

if TYPE_CHECKING:
    _ListOrSeq = Sequence[Tensor]
else:
    _ListOrSeq = List[Tensor]


def _check_list_size(out_len: int, get_infos: bool, out: _ListOrSeq) -> None:
    get_infos_int = 1 if get_infos else 0
    if out_len - get_infos_int != 2:
        raise TypeError(f"expected tuple of {2 + int(get_infos)} elements but got {out_len}")
    if not isinstance(out, (tuple, list)):
        raise TypeError(f"argument 'out' must be tuple of Tensors, not {type(out).__name__}")


def _lu_with_infos(A, pivot=True, get_infos=False, out=None):
    # type: (Tensor, bool, bool, Optional[Tuple[Tensor, Tensor, Tensor]]) -> Tuple[Tensor, Tensor, Tensor]
    if has_torch_function_unary(A):
        return handle_torch_function(
            lu, (A,), A, pivot=pivot, get_infos=get_infos, out=out)
    result = _lu_impl(A, pivot, get_infos, out)
    if out is not None:
        _check_list_size(len(out), get_infos, out)
        for i in range(len(out)):
            out[i].resize_as_(result[i]).copy_(result[i])
        return out
    else:
        return result  # A_LU, pivots, infos


def _lu_no_infos(A, pivot=True, get_infos=False, out=None):
    # type: (Tensor, bool, bool, Optional[Tuple[Tensor, Tensor]]) -> Tuple[Tensor, Tensor]
    # need to check for torch_function here so that we exit if
    if has_torch_function_unary(A):
        return handle_torch_function(
            lu, (A,), A, pivot=pivot, get_infos=get_infos, out=out)
    result = _lu_impl(A, pivot, get_infos, out)
    if out is not None:
        _check_list_size(len(out), get_infos, out)
        for i in range(len(out)):
            out[i].resize_as_(result[i]).copy_(result[i])
        return out
    else:
        return result[0], result[1]  # A_LU, pivots

# The return type of lu depends on `get_infos`, so in order to resolve the output type
# of lu in TorchScript we need to statically know the value of `get_infos`
lu = boolean_dispatch(
    arg_name='get_infos',
    arg_index=2,
    default=False,
    if_true=_lu_with_infos,
    if_false=_lu_no_infos,
    module_name=__name__,
    func_name='lu')
lu.__doc__ = _lu_impl.__doc__


def align_tensors(*tensors):
    raise RuntimeError('`align_tensors` not yet implemented.')<|MERGE_RESOLUTION|>--- conflicted
+++ resolved
@@ -612,19 +612,11 @@
             a real tensor with an extra last dimension for the real and
             imaginary components.
 
-<<<<<<< HEAD
-            .. versionchanged:: 1.12.0
-               ``return_complex`` is now a required argument for real inputs,
-               as the default is being trainsitioned to ``True``.
-
-            .. deprecated:: 1.12.0
-=======
             .. versionchanged:: 1.14.0
                ``return_complex`` is now a required argument for real inputs,
                as the default is being trainsitioned to ``True``.
 
             .. deprecated:: 1.14.0
->>>>>>> 406f713f
                ``return_complex=False`` is deprecated, instead use ``return_complex=True``
                Note that calling :func:`torch.view_as_real` on the output will
                recover the deprecated output format.
@@ -690,7 +682,7 @@
         output. That is a complex tensor of shape (``channel``, ``fft_size``, ``n_frame``),
         where the ``channel`` dimension is optional.
 
-        .. versionchanged:: 1.12.0
+        .. versionchanged:: 1.14.0
             Real input is no longer supported. Input must be complex, as returned by
             ``stft(..., return_complex=True)``.
     n_fft (int): Size of Fourier transform
