//  Copyright © 2022 Apple Inc.

#include <ATen/ATen.h>
#include <ATen/MemoryOverlap.h>
#include <ATen/Tensor.h>
#include <ATen/TensorUtils.h>
#include <ATen/native/RNN.h>
#include <ATen/Utils.h>
#include <ATen/mps/MPSStream.h>
#include <ATen/native/TypeProperties.h>
#include <ATen/native/mps/OperationUtils.h>
#import <MetalPerformanceShadersGraph/MPSGraphRNNOps.h>
#include <torch/library.h>

namespace at::native {

std::vector<long long> getTensorShape(MPSGraphTensor* mpsTensor) {
    std::vector<long long> output_dimensions = {};
    auto dims = mpsTensor.shape;
    for (int i = 0; i<[dims count];i++){
        output_dimensions.push_back([dims[i] intValue]);
    }
    return output_dimensions;
}

/**
 * Accepts tensors in Pytorch API format and returns tensors in MPS API format
 * @return tuple of tensors to use with MPS API in order:
 * stateTensor, cellStateTensor, recurrentWeight, inputWeight, biasTensor
 */
static std::tuple<MPSGraphTensor*, MPSGraphTensor*, MPSGraphTensor*, MPSGraphTensor*, MPSGraphTensor*>
    getMPSTensorsFromPytorchTensors(MPSGraph* mpsGraph,
                                MPSGraphTensor* stateTensor, MPSGraphTensor* cellStateTensor,
                                NSMutableArray<MPSGraphTensor*> *recurrentKernelWeightsList,
                                NSMutableArray<MPSGraphTensor*> *kernelWeightsList,
                                NSMutableArray<MPSGraphTensor*> *kernelBiasList,
                                NSMutableArray<MPSGraphTensor*> *recurrentBiasList,
                                bool has_biases, bool bidirectional, size_t layer_no) {
    MPSGraphTensor* biasTensor_ = nil;
    MPSGraphTensor* stateTensor_ = nil, *cellStateTensor_ = nil;
    MPSGraphTensor* recurrentWeight_ = nil, *inputWeight_ = nil;

    if (bidirectional) {
        stateTensor_ = [mpsGraph sliceTensor:stateTensor
                                   dimension:0
                                       start:layer_no * 2
                                      length:2
                                        name:nil];
        // [2, N, H] -> [N, 2, H]
        stateTensor_ = [mpsGraph transposeTensor:stateTensor_ dimension: 0 withDimension: 1 name:nil];
        // [N, 2, H] -> [N, 2 * H]
        stateTensor_ = [mpsGraph flatten2DTensor:stateTensor_ axis:1 name:nil];
        cellStateTensor_ = [mpsGraph sliceTensor:cellStateTensor
                                       dimension:0
                                           start:layer_no * 2
                                          length:2
                                            name:nil];
        cellStateTensor_ = [mpsGraph transposeTensor:cellStateTensor_ dimension: 0 withDimension: 1 name:nil];
        cellStateTensor_ = [mpsGraph flatten2DTensor:cellStateTensor_ axis:1 name:nil];

        recurrentWeight_ = [mpsGraph
            concatTensor: [mpsGraph expandDimsOfTensor: recurrentKernelWeightsList[layer_no * 2] axis: 0 name: nil]
              withTensor: [mpsGraph expandDimsOfTensor: recurrentKernelWeightsList[layer_no * 2 + 1] axis: 0 name: nil]
               dimension: 0
                    name: nil
        ];
        inputWeight_ = [mpsGraph
            concatTensor: kernelWeightsList[layer_no * 2]
              withTensor: kernelWeightsList[layer_no * 2 + 1]
               dimension: 0
                    name: nil
        ];
        if (has_biases) {
          auto biasTensorFwd_ = [mpsGraph additionWithPrimaryTensor:kernelBiasList[layer_no * 2]
                                                    secondaryTensor:recurrentBiasList[layer_no * 2]
                                                               name:nil];
          auto biasTensorBack_ = [mpsGraph additionWithPrimaryTensor:kernelBiasList[layer_no * 2 + 1]
                                                     secondaryTensor:recurrentBiasList[layer_no * 2 + 1]
                                                                name:nil];

          biasTensor_ = [mpsGraph concatTensor:biasTensorFwd_ withTensor:biasTensorBack_ dimension:0 name:nil];
        }
    } else {
        stateTensor_ = [mpsGraph sliceTensor:stateTensor
                                   dimension:0
                                       start:layer_no
                                      length:1
                                        name:nil];
        cellStateTensor_ = [mpsGraph sliceTensor:cellStateTensor
                                       dimension:0
                                           start:layer_no
                                          length:1
                                            name:nil];
        recurrentWeight_ = recurrentKernelWeightsList[layer_no];
        inputWeight_ = kernelWeightsList[layer_no];
        if (has_biases) {
          biasTensor_ = [mpsGraph additionWithPrimaryTensor:kernelBiasList[layer_no]
                                            secondaryTensor:recurrentBiasList[layer_no]
                                                       name:nil];
        }
    }
    return std::make_tuple(stateTensor_, cellStateTensor_, recurrentWeight_, inputWeight_, biasTensor_);
}

std::tuple<Tensor, Tensor, Tensor, Tensor, Tensor, Tensor> _lstm_mps(const Tensor& input, TensorList hx, TensorList params, bool has_biases, int64_t num_layers, double dropout_p, bool train, bool bidirectional, bool batch_first) {
    using namespace mps;

    //Projections are not currently supported, raise an error if needed
    bool has_projections = (hx[0].size(2) != hx[1].size(2));
    if(has_projections) {
        AT_ERROR("LSTM with projections is not currently supported with MPS.");
    }

    TORCH_CHECK(!(!is_macos_13_or_newer() && num_layers > 1), "Multi-layer LSTM support in MPS available only on MacOS 13 onwards");

    std::vector<Tensor> kernel_weights;
    std::vector<Tensor> recurrent_kernel_weights;
    std::vector<Tensor> biases;
    std::vector<Tensor> recurrent_biases;

    const int64_t total_layers = num_layers * (bidirectional ? 2 : 1);

    for (const auto i : c10::irange(total_layers)) {
        const int stride = (has_biases ? 4 : 2);
        kernel_weights.push_back(params[i*stride]);
        recurrent_kernel_weights.push_back(params[i*stride+1]);

        if (has_biases) {
          biases.push_back(params[i*stride+2]);
          recurrent_biases.push_back(params[i*stride+3]);
        }
    }

    struct CachedGraph : public MPSCachedGraph {
      CachedGraph(MPSGraph *graph) : MPSCachedGraph(graph) {}
      std::vector<MPSGraphTensor*> inputTensors_;
      std::vector<MPSGraphTensor*> outputTensors_;
      NSMutableArray<MPSGraphTensor*> *kernelWeightsList_ = nil;
      NSMutableArray<MPSGraphTensor*> *recurrentKernelWeightsList_ = nil;
      NSMutableArray<MPSGraphTensor*> *biasList_ = nil;
      NSMutableArray<MPSGraphTensor*> *recurrentBiasList_ = nil;
    };

    MPSGraphCache* cache_ = MPSGraphCache::getInstance();

    MPSStream* stream = getCurrentMPSStream();

    @autoreleasepool {
      string key = "lstm_" + getTensorsStringKey({input, hx[0], hx[1]}) + getMPSTypeString(input.scalar_type()) + "_num_layers_" + std::to_string(num_layers) + "_bidirectional_" + std::to_string(bidirectional) + "_has_biases_" + std::to_string(has_biases) + "_dropout_" + std::to_string(dropout_p) + "_batch_first_" + std::to_string(batch_first);
      CachedGraph* cachedGraph = static_cast<CachedGraph *>(cache_->LookUp(key));
      if(!cachedGraph) {
        MPSCachedGraph *tmpCachedGraph = cache_->CreateCachedGraph(key, ^ MPSCachedGraph * () {

          CachedGraph *newCachedGraph = nil;

          @autoreleasepool {
            MPSGraph* mpsGraph = make_mps_graph();
            newCachedGraph = new CachedGraph(mpsGraph);
            NSMutableArray<MPSGraphTensor*> *kernelWeightsList = [[NSMutableArray alloc] initWithCapacity:params.size()];
            NSMutableArray<MPSGraphTensor*> *recurrentKernelWeightsList = [[NSMutableArray alloc] initWithCapacity:params.size()];
            NSMutableArray<MPSGraphTensor*> *kernelBiasList = [[NSMutableArray alloc] initWithCapacity:params.size()];
            NSMutableArray<MPSGraphTensor*> *recurrentBiasList = [[NSMutableArray alloc] initWithCapacity:params.size()];
            NSMutableArray<MPSGraphTensor*> *layersOutputsList = [[NSMutableArray alloc] initWithCapacity:num_layers];

            for (const auto i : c10::irange(total_layers)) {
                [kernelWeightsList addObject:mpsGraphRankedPlaceHolder(mpsGraph, getMPSDataType(input.scalar_type()), getMPSShape(kernel_weights[i]))];
                [recurrentKernelWeightsList addObject:mpsGraphRankedPlaceHolder(mpsGraph, getMPSDataType(input.scalar_type()),getMPSShape(recurrent_kernel_weights[i]))];
                if(has_biases) {
                    [kernelBiasList addObject:mpsGraphRankedPlaceHolder(mpsGraph, getMPSDataType(input.scalar_type()),getMPSShape(biases[i]))];
                    [recurrentBiasList addObject:mpsGraphRankedPlaceHolder(mpsGraph, getMPSDataType(input.scalar_type()),getMPSShape(recurrent_biases[i]))];
                }
            }

            MPSGraphLSTMDescriptor * opDesc = [MPSGraphLSTMDescriptor descriptor];
            opDesc.training = true;
            opDesc.bidirectional = bidirectional;
            opDesc.produceCell = true;

            MPSGraphTensor* inputTensor = mpsGraphRankedPlaceHolder(mpsGraph, getMPSDataType(input.scalar_type()), getMPSShape(input));
            MPSGraphTensor* stateTensor = mpsGraphRankedPlaceHolder(mpsGraph, getMPSDataType(input.scalar_type()), getMPSShape(hx[0]));
            MPSGraphTensor* cellStateTensor = mpsGraphRankedPlaceHolder(mpsGraph, getMPSDataType(input.scalar_type()), getMPSShape(hx[1]));
            std::vector<MPSGraphTensor*> inputTensors = {inputTensor, stateTensor, cellStateTensor,};

            if (batch_first) {
                inputTensor = [mpsGraph transposeTensor:inputTensor
                                                dimension:0
                                                withDimension:1
                                                name:nil];
            }

            MPSGraphTensor* inputTensor_ = inputTensor;
            NSArray<MPSGraphTensor*>* outputs = nil;
            NSMutableArray<MPSGraphTensor*>* outputStateArray = [[NSMutableArray alloc] initWithCapacity:num_layers];
            NSMutableArray<MPSGraphTensor*>* outputCellStateArray = [[NSMutableArray alloc] initWithCapacity:num_layers];
            NSMutableArray<MPSGraphTensor*>* outputZStateArray = [[NSMutableArray alloc] initWithCapacity:num_layers];
            NSMutableArray<MPSGraphTensor*>* outputCellStateFwdArray = [[NSMutableArray alloc] initWithCapacity:num_layers];
            for (int i = 0; i < num_layers; i++) {
                auto tensorsData = getMPSTensorsFromPytorchTensors(mpsGraph, stateTensor, cellStateTensor,
                                                                   recurrentKernelWeightsList, kernelWeightsList,
                                                                   kernelBiasList, recurrentBiasList, has_biases,
                                                                   bidirectional, i);
                MPSGraphTensor* stateTensor_ = std::get<0>(tensorsData), *cellStateTensor_ = std::get<1>(tensorsData);
                MPSGraphTensor* recurrentWeight_ = std::get<2>(tensorsData), *inputWeight_ = std::get<3>(tensorsData);
                MPSGraphTensor* biasTensor_ = std::get<4>(tensorsData);


                outputs = [mpsGraph LSTMWithSourceTensor:inputTensor_
                                        recurrentWeight:recurrentWeight_
                                            inputWeight:inputWeight_
                                                   bias:biasTensor_
                                              initState:stateTensor_
                                               initCell:cellStateTensor_
                                             descriptor:opDesc
                                                   name:nil];

                inputTensor_ = [outputs objectAtIndex:0];
                // no need to keep the final layer output copy as it is
                // returned anyway and not used in backprop
                if (i != num_layers - 1) {
                    [layersOutputsList addObject:[mpsGraph expandDimsOfTensor:inputTensor_
                                                                         axis:0
                                                                         name:nil]];
                }
                if (dropout_p>0.0 && train && (i!=num_layers-1)) {
                    inputTensor_ = [mpsGraph dropoutTensor:inputTensor_
                                                      rate:dropout_p
                                                      name:nil];

                }

                if (bidirectional) {
                    // [1, N, 2 * H]
                    auto stateLastT = [mpsGraph sliceTensor:[outputs objectAtIndex:0] dimension:0 start:-1 length:1 name:nil];
                    auto stateFirstT = [mpsGraph sliceTensor:[outputs objectAtIndex:0] dimension:0 start:0 length:1 name:nil];
                    // [1, N, H] ([1, N, 0:H])
                    auto stateForward = [mpsGraph sliceTensor:stateLastT dimension: -1 start:0 length:hx[0].sizes()[2] name:nil];
                    // [1, N, H] ([1, N, H:2H])
                    auto stateBack = [mpsGraph sliceTensor:stateFirstT dimension: -1 start:hx[0].sizes()[2] length:hx[0].sizes()[2] name:nil];
                    [outputStateArray addObject:stateForward];
                    [outputStateArray addObject:stateBack];

                    auto cellStateLastT = [mpsGraph sliceTensor:[outputs objectAtIndex:1] dimension:0 start:-1 length:1 name:nil];
                    auto cellStateFirstT = [mpsGraph sliceTensor:[outputs objectAtIndex:1] dimension:0 start:0 length:1 name:nil];
                    auto cellStateForward = [mpsGraph sliceTensor:cellStateLastT dimension: -1 start:0 length:hx[1].sizes()[2] name:nil];
                    auto cellStateBack = [mpsGraph sliceTensor:cellStateFirstT dimension: -1 start:hx[1].sizes()[2] length:hx[1].sizes()[2] name:nil];
                    [outputCellStateArray addObject:cellStateForward];
                    [outputCellStateArray addObject:cellStateBack];
                } else {
                    [outputStateArray addObject:[mpsGraph sliceTensor:[outputs objectAtIndex:0] dimension:0 start:-1 length:1 name:nil]];
                    [outputCellStateArray addObject:[mpsGraph sliceTensor:[outputs objectAtIndex:1] dimension:0 start:-1 length:1 name:nil]];
                }
                [outputCellStateFwdArray addObject: [mpsGraph expandDimsOfTensor:[outputs objectAtIndex:1]
                                                                            axis:0
                                                                            name:nil]];
                [outputZStateArray addObject: [mpsGraph expandDimsOfTensor:[outputs objectAtIndex:2]
                                                            axis:0
                                                            name:nil]];
            }

            MPSGraphTensor* outputTensor = inputTensor_;
            if (batch_first) {
                outputTensor = [mpsGraph transposeTensor:outputTensor
                                               dimension:0
                                           withDimension:1
                                                    name:nil];
            }
            MPSGraphTensor* outputStates = [mpsGraph concatTensors:outputStateArray
                                                            dimension:0
                                                            name:nil];
            MPSGraphTensor* outputCellStates = [mpsGraph concatTensors:outputCellStateArray
                                                            dimension:0
                                                            name:nil];
            MPSGraphTensor* outputZStates = [mpsGraph concatTensors:outputZStateArray
                                                            dimension:0
                                                            name:nil];
            MPSGraphTensor* outputCellStatesFwd = [mpsGraph concatTensors:outputCellStateFwdArray
                                                            dimension:0
                                                            name:nil];
            MPSGraphTensor* layersOutputs = (num_layers > 1)
                ? [mpsGraph concatTensors:layersOutputsList dimension:0 name:nil]
                : nil;

            std::vector<MPSGraphTensor*> outputTensors = {outputTensor, outputStates, outputCellStates, outputZStates, outputCellStatesFwd, layersOutputs};
            newCachedGraph->inputTensors_ = inputTensors;
            newCachedGraph->outputTensors_ = outputTensors;
            newCachedGraph->kernelWeightsList_ = kernelWeightsList;
            newCachedGraph->recurrentKernelWeightsList_ = recurrentKernelWeightsList;
            newCachedGraph->biasList_ = kernelBiasList;
            newCachedGraph->recurrentBiasList_ = recurrentBiasList;
          }
          return newCachedGraph;
        });
        cachedGraph = static_cast<CachedGraph *>(tmpCachedGraph);
      }

      NSMutableArray<MPSGraphTensor*> *kernelWeightsList = cachedGraph->kernelWeightsList_;
      NSMutableArray<MPSGraphTensor*> *recurrentKernelWeightsList = cachedGraph->recurrentKernelWeightsList_;
      NSMutableArray<MPSGraphTensor*> *biasList = cachedGraph->biasList_;
      NSMutableArray<MPSGraphTensor*> *recurrentBiasList = cachedGraph->recurrentBiasList_;

      NSMutableDictionary<MPSGraphTensor*, MPSGraphTensorData*> *feeds = [[[NSMutableDictionary alloc] init] autorelease];
      for (const auto i : c10::irange(total_layers)) {
          Placeholder kernelWeight = Placeholder([kernelWeightsList objectAtIndex:i], kernel_weights[i]);
          Placeholder recurrentKernelWeight = Placeholder([recurrentKernelWeightsList objectAtIndex:i], recurrent_kernel_weights[i]);
          [feeds setObject:kernelWeight.getMPSGraphTensorData() forKey:kernelWeight.getMPSGraphTensor()];
          [feeds setObject:recurrentKernelWeight.getMPSGraphTensorData() forKey:recurrentKernelWeight.getMPSGraphTensor()];
          if (has_biases) {
            Placeholder bias = Placeholder([biasList objectAtIndex:i], biases[i]);
            Placeholder recurrentBias = Placeholder([recurrentBiasList objectAtIndex:i], recurrent_biases[i]);
            [feeds setObject:bias.getMPSGraphTensorData() forKey:bias.getMPSGraphTensor()];
            [feeds setObject:recurrentBias.getMPSGraphTensorData() forKey:recurrentBias.getMPSGraphTensor()];
          }
      }
      Placeholder selfPlaceholder   = Placeholder(cachedGraph->inputTensors_[0], input);
      Placeholder selfState   = Placeholder(cachedGraph->inputTensors_[1], hx[0]);
      Placeholder selfCellState   = Placeholder(cachedGraph->inputTensors_[2], hx[1]);
      [feeds setObject:selfPlaceholder.getMPSGraphTensorData() forKey:selfPlaceholder.getMPSGraphTensor()];
      [feeds setObject:selfState.getMPSGraphTensorData() forKey:selfState.getMPSGraphTensor()];
      [feeds setObject:selfCellState.getMPSGraphTensorData() forKey:selfCellState.getMPSGraphTensor()];


      auto dims = getTensorShape(cachedGraph->outputTensors_[0]);
      Tensor output = at::empty(IntArrayRef(dims), input.options());
      Tensor hy = at::empty_like(hx[0], input.options());
      Tensor cy = at::empty_like(hx[1], input.options());
      Tensor zState = at::empty(IntArrayRef(getTensorShape(cachedGraph->outputTensors_[3])), input.options());
      Tensor cellStateFwd = at::empty(IntArrayRef(getTensorShape(cachedGraph->outputTensors_[4])), input.options());
      Tensor layerOutputs = (num_layers > 1)
          ? at::empty(IntArrayRef(getTensorShape(cachedGraph->outputTensors_[5])), input.options())
          : at::empty({ 1 }, input.options()); // not used if num_layers == 1

      Placeholder outputPlaceholder0 = Placeholder(cachedGraph->outputTensors_[0], output);
      Placeholder outputPlaceholder1 = Placeholder(cachedGraph->outputTensors_[1], hy);
      Placeholder outputPlaceholder2 = Placeholder(cachedGraph->outputTensors_[2], cy);
      Placeholder outputPlaceholder3 = Placeholder(cachedGraph->outputTensors_[3], zState);
      Placeholder outputPlaceholder4 = Placeholder(cachedGraph->outputTensors_[4], cellStateFwd);

      NSMutableDictionary<MPSGraphTensor*, MPSGraphTensorData*>* results = [@{
        outputPlaceholder0.getMPSGraphTensor() : outputPlaceholder0.getMPSGraphTensorData(),
        outputPlaceholder1.getMPSGraphTensor() : outputPlaceholder1.getMPSGraphTensorData(),
        outputPlaceholder2.getMPSGraphTensor() : outputPlaceholder2.getMPSGraphTensorData(),
        outputPlaceholder3.getMPSGraphTensor() : outputPlaceholder3.getMPSGraphTensorData(),
        outputPlaceholder4.getMPSGraphTensor() : outputPlaceholder4.getMPSGraphTensorData(),
      } mutableCopy];

      if (num_layers > 1) {
          Placeholder outputPlaceholder5 = Placeholder(cachedGraph->outputTensors_[5], layerOutputs);
          [results setObject:outputPlaceholder5.getMPSGraphTensorData() forKey: outputPlaceholder5.getMPSGraphTensor()];
      }

      runMPSGraph(stream, cachedGraph->graph(), feeds, results);
      return std::make_tuple(output, hy, cy, zState, cellStateFwd, layerOutputs);
    }
}

<<<<<<< HEAD
std::tuple<Tensor, std::vector<Tensor>, std::vector<Tensor>> lstm_mps_backward(
    const Tensor& grad_y,
    const c10::optional<Tensor>& grad_hy_opt,
    const c10::optional<Tensor>& grad_cy_opt,
    const Tensor& z_state,
    const Tensor& cell_state_fwd,
    const Tensor& input,
    TensorList hx,
    TensorList params,
    bool has_biases,
    int64_t num_layers,
    double dropout_p,
    bool train,
    bool bidirectional,
    bool batch_first
) {
=======
std::tuple<Tensor, std::vector<Tensor>, std::vector<Tensor>> lstm_mps_backward(const Tensor& grad_y, const c10::optional<Tensor>& grad_hy_opt, const c10::optional<Tensor>& grad_cy_opt, const Tensor& z_state, const Tensor& cell_state_fwd, const Tensor& input, const Tensor& layersOutputs, TensorList hx, TensorList params, bool has_biases, int64_t num_layers, double dropout_p, bool train, bool bidirectional, bool batch_first) {
>>>>>>> e70ea8d5
    using namespace mps;
    const Tensor& grad_hy_r = c10::value_or_else(grad_hy_opt, [] {return Tensor();});
    const Tensor& grad_cy_r = c10::value_or_else(grad_cy_opt, [] {return Tensor();});
    auto grad_hy = grad_hy_r.defined() ? grad_hy_r : at::zeros_like(hx[0], input.options());
    auto grad_cy = grad_cy_r.defined() ? grad_cy_r : at::zeros_like(hx[1], input.options());

    std::vector<Tensor> kernel_weights;
    std::vector<Tensor> recurrent_kernel_weights;
    std::vector<Tensor> biases;
    std::vector<Tensor> recurrent_biases;

    const int64_t total_layers = num_layers * (bidirectional ? 2 : 1);

    for (const auto i : c10::irange(total_layers)) {
      const int stride = (has_biases ? 4 : 2);
      kernel_weights.push_back(params[i*stride]);
      recurrent_kernel_weights.push_back(params[i*stride+1]);
      if(has_biases) {
          biases.push_back(params[i*stride + 2]);
          recurrent_biases.push_back(params[i*stride + 3]);
      }
    }

    struct CachedGraph : public MPSCachedGraph {
      CachedGraph(MPSGraph *graph) : MPSCachedGraph(graph) {}
      std::vector<MPSGraphTensor*> inputTensors_;
      NSMutableArray<MPSGraphTensor*> *kernelWeightsList_ = nil;
      NSMutableArray<MPSGraphTensor*> *recurrentKernelWeightsList_ = nil;
      NSMutableArray<MPSGraphTensor*> *biasList_ = nil;
      NSMutableArray<MPSGraphTensor*> *recurrentBiasList_ = nil;
      NSMutableArray<MPSGraphTensor*> *gradRecWeights_ = nil;
      NSMutableArray<MPSGraphTensor*> *gradWeights_ = nil;
      NSMutableArray<MPSGraphTensor*> *gradBias_ = nil;
      MPSGraphTensor* gradOutput_ = nil;
      MPSGraphTensor* gradState_ = nil;
      MPSGraphTensor* gradCellState_ = nil;
    };

    MPSGraphCache* cache_ = MPSGraphCache::getInstance();

    // Get stream
    MPSStream* stream = getCurrentMPSStream();
    @autoreleasepool {

        string key = "lstm_backward_" + getTensorsStringKey({input, z_state, cell_state_fwd, grad_y, grad_cy, grad_hy})+ getMPSTypeString(input.scalar_type()) + "_num_layers_" + std::to_string(num_layers) + "_bidirectional_" + std::to_string(bidirectional) + "_has_biases_" + std::to_string(has_biases) + "_batch_first_" + std::to_string(batch_first);
        CachedGraph* cachedGraph = static_cast<CachedGraph *>(cache_->LookUp(key));
        if (!cachedGraph) {
            MPSCachedGraph *tmpCachedGraph = cache_->CreateCachedGraph(key, ^ MPSCachedGraph * () {

                CachedGraph *newCachedGraph = nil;
                @autoreleasepool {
                    MPSGraph* mpsGraph = make_mps_graph();
                    newCachedGraph = new CachedGraph(mpsGraph);

                    NSMutableArray<MPSGraphTensor*> *kernelWeightsList = [[NSMutableArray alloc] initWithCapacity:params.size()];
                    NSMutableArray<MPSGraphTensor*> *recurrentKernelWeightsList = [[NSMutableArray alloc] initWithCapacity:params.size()];
                    NSMutableArray<MPSGraphTensor*> *kernelBiasList = [[NSMutableArray alloc] initWithCapacity:params.size()];
                    NSMutableArray<MPSGraphTensor*> *recurrentBiasList = [[NSMutableArray alloc] initWithCapacity:params.size()];

                    for (const auto i : c10::irange(total_layers)) {
                        [kernelWeightsList addObject:mpsGraphRankedPlaceHolder(mpsGraph, getMPSDataType(input.scalar_type()), getMPSShape(kernel_weights[i]))];
                        [recurrentKernelWeightsList addObject:mpsGraphRankedPlaceHolder(mpsGraph, getMPSDataType(input.scalar_type()),getMPSShape(recurrent_kernel_weights[i]))];
                        if (has_biases) {
                            [kernelBiasList addObject:mpsGraphRankedPlaceHolder(mpsGraph, getMPSDataType(input.scalar_type()),getMPSShape(biases[i]))];
                            [recurrentBiasList addObject:mpsGraphRankedPlaceHolder(mpsGraph, getMPSDataType(input.scalar_type()),getMPSShape(recurrent_biases[i]))];
                        }
                    }

                    MPSGraphTensor* inputTensor = mpsGraphRankedPlaceHolder(mpsGraph, getMPSDataType(input.scalar_type()), getMPSShape(input));
                    MPSGraphTensor* stateTensor = mpsGraphRankedPlaceHolder(mpsGraph, getMPSDataType(input.scalar_type()), getMPSShape(hx[0]));
                    MPSGraphTensor* cellStateTensor = mpsGraphRankedPlaceHolder(mpsGraph, getMPSDataType(input.scalar_type()), getMPSShape(hx[1]));
                    MPSGraphTensor* zStateTensor = mpsGraphRankedPlaceHolder(mpsGraph, getMPSDataType(input.scalar_type()), getMPSShape(z_state));
                    MPSGraphTensor* gradientTensor = mpsGraphRankedPlaceHolder(mpsGraph, getMPSDataType(grad_y.scalar_type()), getMPSShape(grad_y));
                    MPSGraphTensor* gradientCyTensor = mpsGraphRankedPlaceHolder(mpsGraph, getMPSDataType(grad_cy.scalar_type()), getMPSShape(grad_cy));
                    MPSGraphTensor* gradientHyTensor = mpsGraphRankedPlaceHolder(mpsGraph, getMPSDataType(grad_hy.scalar_type()), getMPSShape(grad_hy));
                    MPSGraphTensor* cellStateFwdTensor = mpsGraphRankedPlaceHolder(mpsGraph, getMPSDataType(cell_state_fwd.scalar_type()), getMPSShape(cell_state_fwd));
                    MPSGraphTensor* layersOutputsTensor = mpsGraphRankedPlaceHolder(mpsGraph, getMPSDataType(layersOutputs.scalar_type()), getMPSShape(layersOutputs));

                    std::vector<MPSGraphTensor*> inputs = {inputTensor, stateTensor, cellStateTensor, gradientTensor, zStateTensor, cellStateFwdTensor, gradientHyTensor, gradientCyTensor, layersOutputsTensor};

                    if (batch_first) {
                        inputTensor = [mpsGraph transposeTensor: inputTensor
                                                      dimension: 0
                                                  withDimension: 1
                                                           name: nil];

                        gradientTensor = [mpsGraph transposeTensor: gradientTensor
                                                         dimension: 0
                                                     withDimension: 1
                                                              name: nil];
                    }

                    newCachedGraph->recurrentKernelWeightsList_ = recurrentKernelWeightsList;
                    newCachedGraph->kernelWeightsList_ = kernelWeightsList;
                    newCachedGraph->biasList_ = kernelBiasList;
                    newCachedGraph->recurrentBiasList_ = recurrentBiasList;
                    newCachedGraph->inputTensors_ = inputs;

                    MPSGraphLSTMDescriptor * opDesc = [MPSGraphLSTMDescriptor descriptor];
                    opDesc.training = true; //train;
                    opDesc.bidirectional = bidirectional;
                    opDesc.produceCell = true;

                    MPSGraphTensor* gradientTensor_ = gradientTensor;

                    NSArray<MPSGraphTensor*>* outputs = nil;

                    NSMutableArray<MPSGraphTensor*>* gradRecWeightsArray = [[NSMutableArray alloc] initWithCapacity:num_layers];
                    NSMutableArray<MPSGraphTensor*>* gradWeightsArray = [[NSMutableArray alloc] initWithCapacity:num_layers];
                    NSMutableArray<MPSGraphTensor*>* gradBiasArray = [[NSMutableArray alloc] initWithCapacity:num_layers];
                    NSMutableArray<MPSGraphTensor*>* gradStateArray = [[NSMutableArray alloc] initWithCapacity:num_layers];
                    NSMutableArray<MPSGraphTensor*>* gradCellStateArray = [[NSMutableArray alloc] initWithCapacity:num_layers];

<<<<<<< HEAD
                    if(batch_first) {
                        inputTensor = [mpsGraph transposeTensor:inputTensor
                                                        dimension:0
                                                        withDimension:1
                                                        name:nil];
                        gradientTensor_ = [mpsGraph transposeTensor:gradientTensor_
                                                        dimension:0
                                                        withDimension:1
                                                        name:nil];
                    }
=======
                    auto hidden_size = hx[0].sizes()[2];
>>>>>>> e70ea8d5

                    for (int i = num_layers - 1; i >= 0; i--) {
                        MPSGraphTensor* zState = [mpsGraph sliceTensor:zStateTensor
                                                                dimension:0
                                                                start:i
                                                                length:1
                                                                name:nil];
                        zState = [mpsGraph squeezeTensor:zState
                                                    axis:0
                                                    name:nil];
                        MPSGraphTensor* cellStateFwd = [mpsGraph sliceTensor:cellStateFwdTensor
                                                                dimension:0
                                                                start:i
                                                                length:1
                                                                name:nil];
                        cellStateFwd = [mpsGraph squeezeTensor:cellStateFwd
                                                    axis:0
                                                    name:nil];
                        auto tensorsData = getMPSTensorsFromPytorchTensors(mpsGraph, stateTensor, cellStateTensor,
                                                                           recurrentKernelWeightsList, kernelWeightsList,
                                                                           kernelBiasList, recurrentBiasList, has_biases,
                                                                           bidirectional, i);
                        MPSGraphTensor* stateTensor_ = std::get<0>(tensorsData), *cellStateTensor_ = std::get<1>(tensorsData);
                        MPSGraphTensor* recurrentWeight_ = std::get<2>(tensorsData), *inputWeight_ = std::get<3>(tensorsData);
                        MPSGraphTensor* biasTensor_ = std::get<4>(tensorsData);

                        MPSGraphTensor* gradientHyTensor_ = nil, *gradientCyTensor_ = nil;
                        if (bidirectional) {
                            gradientHyTensor_ = [mpsGraph sliceTensor:gradientHyTensor
                                                            dimension:0
                                                                start:i * 2
                                                               length:2
                                                                 name:nil];
                            // [2, N, H] -> [N, 2, H]
                            gradientHyTensor_ = [mpsGraph transposeTensor:gradientHyTensor_ dimension: 0 withDimension: 1 name:nil];
                            // [N, 2, H] -> [N, 2 * H]
                            gradientHyTensor_ = [mpsGraph flatten2DTensor:gradientHyTensor_ axis:1 name:nil];


                            gradientCyTensor_ = [mpsGraph sliceTensor:gradientCyTensor
                                                            dimension:0
                                                                start:i * 2
                                                               length:2
                                                                 name:nil];
                            gradientCyTensor_ = [mpsGraph transposeTensor:gradientCyTensor_ dimension: 0 withDimension: 1 name:nil];
                            gradientCyTensor_ = [mpsGraph flatten2DTensor:gradientCyTensor_ axis:1 name:nil];
                        } else {
                            gradientHyTensor_ = [mpsGraph sliceTensor:gradientHyTensor
                                                            dimension:0
                                                                start:i
                                                               length:1
                                                                 name:nil];

                            gradientCyTensor_ = [mpsGraph sliceTensor:gradientCyTensor
                                                            dimension:0
                                                                start:i
                                                               length:1
                                                                 name:nil];
                        }

                        MPSGraphTensor* iterationInputTensor_ = nil;
                        if (i == 0) {
                            iterationInputTensor_ = inputTensor;
                        } else {
                            iterationInputTensor_ = [mpsGraph sliceTensor:layersOutputsTensor
                                                                dimension: 0
                                                                    // the last element in layersOutputsTensor
                                                                    // contains **inputs** for the **last** layer
                                                                    // and so on
                                                                    start: i - num_layers
                                                                   length: 1
                                                                     name: nil];
                            iterationInputTensor_ = [mpsGraph squeezeTensor:iterationInputTensor_
                                                                       axis:0
                                                                       name: nil];
                        }

                        outputs = [mpsGraph LSTMGradientsWithSourceTensor: iterationInputTensor_
                                             recurrentWeight: recurrentWeight_
                                              sourceGradient: gradientTensor_
                                                      zState: zState
                                               cellOutputFwd: cellStateFwd
                                               stateGradient: gradientHyTensor_
                                                cellGradient: gradientCyTensor_
                                                 inputWeight: inputWeight_
                                                        bias: biasTensor_
                                                   initState: stateTensor_
                                                    initCell: cellStateTensor_
                                                        mask: nil
                                                    peephole: nil
                                                  descriptor: opDesc
                                                        name: nil];

                        gradientTensor_ = [outputs objectAtIndex:0];
<<<<<<< HEAD
                        MPSGraphTensor* gradientOutputTensor_ = [outputs objectAtIndex:0];
                        if (batch_first) {
                            gradientOutputTensor_ = [mpsGraph transposeTensor:gradientOutputTensor_
                                                        dimension:0
                                                    withDimension:1
                                                                name:nil];
                        }
                        [gradOutputArray addObject:gradientOutputTensor_];
                        [gradRecWeightsArray addObject:[outputs objectAtIndex:1]];
                        [gradWeightsArray addObject:[outputs objectAtIndex:2]];
                        [gradBiasArray addObject:[outputs objectAtIndex:3]];
                        [gradStateArray addObject:[outputs objectAtIndex:4]];
                        [gradCellStateArray addObject:[outputs objectAtIndex:5]];
                    }

                    std::vector<MPSGraphTensor*> outputTensors = {
                        gradOutputArray.lastObject,
                        [outputs objectAtIndex:1],
                        [outputs objectAtIndex:2],
                        [outputs objectAtIndex:3],
                        [outputs objectAtIndex:4],
                        [outputs objectAtIndex:5]
                    };
                    newCachedGraph->outputTensors_ = outputTensors;
                    newCachedGraph->gradOutput_ = gradOutputArray;
=======
                        if (bidirectional) {
                            int outputIter = 1;
                            auto gradRecWeightsBidirectional = [outputs objectAtIndex:outputIter++];
                            auto gradRecWeightFwd = [mpsGraph sliceTensor:gradRecWeightsBidirectional
                                                                dimension: 0
                                                                    start: 0
                                                                   length: 1
                                                                     name: nil];
                            gradRecWeightFwd = [mpsGraph squeezeTensor:gradRecWeightFwd axis:0 name: nil];
                            auto gradRecWeightBack = [mpsGraph sliceTensor:gradRecWeightsBidirectional
                                                                dimension: 0
                                                                    start: 1
                                                                   length: 1
                                                                     name: nil];
                            gradRecWeightBack = [mpsGraph squeezeTensor:gradRecWeightBack axis:0 name: nil];

                            // inverse order
                            [gradRecWeightsArray insertObject:gradRecWeightBack atIndex:0];
                            [gradRecWeightsArray insertObject:gradRecWeightFwd atIndex:0];

                            auto gradWeightsBidirectional = [outputs objectAtIndex:outputIter++];
                            auto gradWeightFwd = [mpsGraph sliceTensor:gradWeightsBidirectional
                                                                dimension: 0
                                                                    start: 0
                                                                   length: hidden_size * 4
                                                                     name: nil];
                            auto gradWeightBack = [mpsGraph sliceTensor:gradWeightsBidirectional
                                                             dimension: 0
                                                                 start: hidden_size * 4
                                                                length: hidden_size * 4
                                                                  name: nil];

                            [gradWeightsArray insertObject:gradWeightBack atIndex:0];
                            [gradWeightsArray insertObject:gradWeightFwd atIndex:0];

                            if (has_biases) {
                              // has shape [1, 1, 8H] vs [8H] as should be
                              // so, squeeze these two first dimensions
                              auto gradBiasBidirectional = [outputs objectAtIndex:outputIter++];
                              gradBiasBidirectional = [mpsGraph squeezeTensor: gradBiasBidirectional
                                                                         axes: @[@0, @1]
                                                                         name: nil];
                              auto gradBiasFwd = [mpsGraph sliceTensor:gradBiasBidirectional
                                                             dimension: 0
                                                                 start: 0
                                                                length: hidden_size * 4
                                                                  name: nil];
                              auto gradBiasBack = [mpsGraph sliceTensor:gradBiasBidirectional
                                                             dimension: 0
                                                                 start: hidden_size * 4
                                                                length: hidden_size * 4
                                                                  name: nil];

                              [gradBiasArray insertObject: gradBiasBack atIndex:0];
                              [gradBiasArray insertObject: gradBiasFwd atIndex:0];
                            }

                            auto gradStateBidirectional = [outputs objectAtIndex:outputIter++];
                            auto gradStateFwd = [mpsGraph sliceTensor:gradStateBidirectional
                                                            dimension: 1
                                                                start: 0
                                                               length: hidden_size
                                                                 name: nil];
                            auto gradStateBack = [mpsGraph sliceTensor:gradStateBidirectional
                                                            dimension: 1
                                                                start: hidden_size
                                                               length: hidden_size
                                                                 name: nil];

                            [gradStateArray insertObject: [mpsGraph expandDimsOfTensor:gradStateBack axis:0 name:nil]  atIndex:0];
                            [gradStateArray insertObject: [mpsGraph expandDimsOfTensor:gradStateFwd axis:0 name:nil]  atIndex:0];

                            auto gradCellStateBidirectional = [outputs objectAtIndex:outputIter++];
                            auto gradCellStateFwd = [mpsGraph sliceTensor:gradCellStateBidirectional
                                                                dimension: 1
                                                                    start: 0
                                                                   length: hidden_size
                                                                     name: nil];
                            auto gradCellStateBack = [mpsGraph sliceTensor:gradCellStateBidirectional
                                                                 dimension: 1
                                                                     start: hidden_size
                                                                    length: hidden_size
                                                                      name: nil];

                            [gradCellStateArray insertObject: [mpsGraph expandDimsOfTensor:gradCellStateBack axis:0 name:nil]  atIndex:0];
                            [gradCellStateArray insertObject: [mpsGraph expandDimsOfTensor:gradCellStateFwd axis:0 name:nil]  atIndex:0];
                        } else {
                            int outputIter = 1;
                            [gradRecWeightsArray insertObject:[outputs objectAtIndex:outputIter++] atIndex:0];
                            [gradWeightsArray insertObject:[outputs objectAtIndex:outputIter++] atIndex:0];
                            if (has_biases) {
                              [gradBiasArray insertObject: [outputs objectAtIndex:outputIter++] atIndex:0];
                            }
                            [gradStateArray insertObject: [mpsGraph expandDimsOfTensor:[outputs objectAtIndex:outputIter++] axis:0 name:nil]  atIndex:0];
                            [gradCellStateArray insertObject: [mpsGraph expandDimsOfTensor:[outputs objectAtIndex:outputIter++] axis:0 name:nil] atIndex:0];
                        }
                    }
                    if (batch_first) {
                        MPSGraphTensor* gradientTensorTransposed = [mpsGraph transposeTensor:gradientTensor_
                                                                                   dimension: 0
                                                                               withDimension: 1
                                                                                        name:nil];
                        newCachedGraph->gradOutput_ = gradientTensorTransposed;
                    } else {
                        newCachedGraph->gradOutput_ = gradientTensor_;
                    }

>>>>>>> e70ea8d5
                    newCachedGraph->gradRecWeights_ = gradRecWeightsArray;
                    newCachedGraph->gradWeights_ = gradWeightsArray;
                    newCachedGraph->gradBias_ = gradBiasArray;
                    newCachedGraph->gradState_ = [mpsGraph concatTensors:gradStateArray dimension: 0 name: nil];
                    newCachedGraph->gradCellState_ = [mpsGraph concatTensors:gradCellStateArray dimension: 0 name: nil];
                }
                return newCachedGraph;
            });
            cachedGraph = static_cast<CachedGraph *>(tmpCachedGraph);
        }

        Placeholder inputPlaceholder   = Placeholder(cachedGraph->inputTensors_[0], input);
        Placeholder statePlaceholder   = Placeholder(cachedGraph->inputTensors_[1], hx[0]);
        Placeholder cellStatePlaceholder   = Placeholder(cachedGraph->inputTensors_[2], hx[1]);
        Placeholder gradientPlaceholder   = Placeholder(cachedGraph->inputTensors_[3], grad_y);
        Placeholder zStatePlaceholder   = Placeholder(cachedGraph->inputTensors_[4], z_state);
        Placeholder cellStateFwdPlaceholder   = Placeholder(cachedGraph->inputTensors_[5], cell_state_fwd);
        Placeholder gradientHyPlaceholder   = Placeholder(cachedGraph->inputTensors_[6], grad_hy);
        Placeholder gradientCyPlaceholder   = Placeholder(cachedGraph->inputTensors_[7], grad_cy);
        Placeholder layersOutputsPlaceholder   = Placeholder(cachedGraph->inputTensors_[8], layersOutputs);

        NSMutableDictionary<MPSGraphTensor*, MPSGraphTensorData*> *feeds = [[[NSMutableDictionary alloc] init] autorelease];
        [feeds setObject:gradientPlaceholder.getMPSGraphTensorData() forKey:gradientPlaceholder.getMPSGraphTensor()];
        [feeds setObject:gradientHyPlaceholder.getMPSGraphTensorData() forKey:gradientHyPlaceholder.getMPSGraphTensor()];
        [feeds setObject:gradientCyPlaceholder.getMPSGraphTensorData() forKey:gradientCyPlaceholder.getMPSGraphTensor()];
        [feeds setObject:inputPlaceholder.getMPSGraphTensorData() forKey:inputPlaceholder.getMPSGraphTensor()];
        [feeds setObject:statePlaceholder.getMPSGraphTensorData() forKey: statePlaceholder.getMPSGraphTensor()];
        [feeds setObject:cellStatePlaceholder.getMPSGraphTensorData() forKey:cellStatePlaceholder.getMPSGraphTensor()];
        [feeds setObject:zStatePlaceholder.getMPSGraphTensorData() forKey:zStatePlaceholder.getMPSGraphTensor()];
        [feeds setObject:cellStateFwdPlaceholder.getMPSGraphTensorData() forKey:cellStateFwdPlaceholder.getMPSGraphTensor()];
        [feeds setObject:layersOutputsPlaceholder.getMPSGraphTensorData() forKey:layersOutputsPlaceholder.getMPSGraphTensor()];

        NSMutableArray<MPSGraphTensor*> *kernelWeightsList = cachedGraph->kernelWeightsList_;
        NSMutableArray<MPSGraphTensor*> *recurrentKernelWeightsList = cachedGraph->recurrentKernelWeightsList_;
        NSMutableArray<MPSGraphTensor*> *biasList = cachedGraph->biasList_;
        NSMutableArray<MPSGraphTensor*> *recurrentBiasList = cachedGraph->recurrentBiasList_;

        for (const auto i : c10::irange(total_layers)) {
            Placeholder kernelWeight = Placeholder([kernelWeightsList objectAtIndex:i], kernel_weights[i]);
            Placeholder recurrentKernelWeight = Placeholder([recurrentKernelWeightsList objectAtIndex:i], recurrent_kernel_weights[i]);
            [feeds setObject:kernelWeight.getMPSGraphTensorData() forKey:kernelWeight.getMPSGraphTensor()];
            [feeds setObject:recurrentKernelWeight.getMPSGraphTensorData() forKey:recurrentKernelWeight.getMPSGraphTensor()];
            if (has_biases) {
              Placeholder bias = Placeholder([biasList objectAtIndex:i], biases[i]);
              Placeholder recurrentBias = Placeholder([recurrentBiasList objectAtIndex:i], recurrent_biases[i]);
                [feeds setObject:bias.getMPSGraphTensorData() forKey:bias.getMPSGraphTensor()];
                [feeds setObject:recurrentBias.getMPSGraphTensorData() forKey:recurrentBias.getMPSGraphTensor()];
            }
        }

        Tensor output_out = at::empty_like(input);
        Tensor grad_state_out = at::empty_like(hx[0]);
        Tensor grad_cell_state_out = at::empty_like(hx[1]);


        std::vector<Tensor> grad_hx = {grad_state_out, grad_cell_state_out};

        NSMutableDictionary<MPSGraphTensor*, MPSGraphTensorData*> *results = [[[NSMutableDictionary alloc] init] autorelease];
        NSMutableArray<MPSGraphTensor*> *gradRecWeightsArray = cachedGraph->gradRecWeights_;
        NSMutableArray<MPSGraphTensor*> *gradWeightsArray = cachedGraph->gradWeights_;
        NSMutableArray<MPSGraphTensor*> *gradBiasArray = cachedGraph->gradBias_;
        MPSGraphTensor* gradOutput = cachedGraph->gradOutput_;
        MPSGraphTensor* gradState = cachedGraph->gradState_;
        MPSGraphTensor* gradCellState = cachedGraph->gradCellState_;

        Placeholder gradStatePlaceholder = Placeholder(gradState, grad_state_out);
        Placeholder gradCellStatePlaceholder = Placeholder(gradCellState, grad_cell_state_out);
        Placeholder outputPlaceholder = Placeholder(gradOutput, output_out);
        [results setObject:gradStatePlaceholder.getMPSGraphTensorData() forKey:gradStatePlaceholder.getMPSGraphTensor()];
        [results setObject:gradCellStatePlaceholder.getMPSGraphTensorData() forKey:gradCellStatePlaceholder.getMPSGraphTensor()];
        [results setObject:outputPlaceholder.getMPSGraphTensorData() forKey:outputPlaceholder.getMPSGraphTensor()];

        Placeholder gradRecWeightsPlaceholder, gradWeightsPlaceholder, gradBiasPlaceholder;

        std::vector<Tensor> weights;
        for (const auto i : c10::irange(total_layers)) {
            Tensor grad_rec_weights = at::empty_like(recurrent_kernel_weights[i]);
            Tensor grad_weights = at::empty_like(kernel_weights[i]);

            weights.push_back(grad_weights);
            weights.push_back(grad_rec_weights);

            gradRecWeightsPlaceholder = Placeholder([gradRecWeightsArray objectAtIndex: i], grad_rec_weights);
            gradWeightsPlaceholder = Placeholder([gradWeightsArray objectAtIndex: i], grad_weights);

            [results setObject:gradRecWeightsPlaceholder.getMPSGraphTensorData() forKey:gradRecWeightsPlaceholder.getMPSGraphTensor()];
            [results setObject:gradWeightsPlaceholder.getMPSGraphTensorData() forKey:gradWeightsPlaceholder.getMPSGraphTensor()];

            if (has_biases) {
                Tensor grad_bias = at::empty((kernel_weights[i].size(0)), kernel_weights[i].options());

                // In PyTorch LSTM API there are two biases. The second bias is included for CuDNN compatibility.
                // In this implementation these two biases are added together and used further.
                // Therefore, they have equal gradient, and it is pushed
                // twice for each of two bias vectors.
                weights.push_back(grad_bias);
                weights.push_back(grad_bias);

                gradBiasPlaceholder = Placeholder([gradBiasArray objectAtIndex: i], grad_bias);
                [results setObject:gradBiasPlaceholder.getMPSGraphTensorData() forKey:gradBiasPlaceholder.getMPSGraphTensor()];
            }
        }

        runMPSGraph(stream, cachedGraph->graph(), feeds, results);

        return std::tuple<Tensor, std::vector<Tensor>, std::vector<Tensor>> (output_out, grad_hx, weights);

    }
}

} //namespace at::native<|MERGE_RESOLUTION|>--- conflicted
+++ resolved
@@ -353,26 +353,7 @@
     }
 }
 
-<<<<<<< HEAD
-std::tuple<Tensor, std::vector<Tensor>, std::vector<Tensor>> lstm_mps_backward(
-    const Tensor& grad_y,
-    const c10::optional<Tensor>& grad_hy_opt,
-    const c10::optional<Tensor>& grad_cy_opt,
-    const Tensor& z_state,
-    const Tensor& cell_state_fwd,
-    const Tensor& input,
-    TensorList hx,
-    TensorList params,
-    bool has_biases,
-    int64_t num_layers,
-    double dropout_p,
-    bool train,
-    bool bidirectional,
-    bool batch_first
-) {
-=======
 std::tuple<Tensor, std::vector<Tensor>, std::vector<Tensor>> lstm_mps_backward(const Tensor& grad_y, const c10::optional<Tensor>& grad_hy_opt, const c10::optional<Tensor>& grad_cy_opt, const Tensor& z_state, const Tensor& cell_state_fwd, const Tensor& input, const Tensor& layersOutputs, TensorList hx, TensorList params, bool has_biases, int64_t num_layers, double dropout_p, bool train, bool bidirectional, bool batch_first) {
->>>>>>> e70ea8d5
     using namespace mps;
     const Tensor& grad_hy_r = c10::value_or_else(grad_hy_opt, [] {return Tensor();});
     const Tensor& grad_cy_r = c10::value_or_else(grad_cy_opt, [] {return Tensor();});
@@ -486,20 +467,7 @@
                     NSMutableArray<MPSGraphTensor*>* gradStateArray = [[NSMutableArray alloc] initWithCapacity:num_layers];
                     NSMutableArray<MPSGraphTensor*>* gradCellStateArray = [[NSMutableArray alloc] initWithCapacity:num_layers];
 
-<<<<<<< HEAD
-                    if(batch_first) {
-                        inputTensor = [mpsGraph transposeTensor:inputTensor
-                                                        dimension:0
-                                                        withDimension:1
-                                                        name:nil];
-                        gradientTensor_ = [mpsGraph transposeTensor:gradientTensor_
-                                                        dimension:0
-                                                        withDimension:1
-                                                        name:nil];
-                    }
-=======
                     auto hidden_size = hx[0].sizes()[2];
->>>>>>> e70ea8d5
 
                     for (int i = num_layers - 1; i >= 0; i--) {
                         MPSGraphTensor* zState = [mpsGraph sliceTensor:zStateTensor
@@ -594,33 +562,6 @@
                                                         name: nil];
 
                         gradientTensor_ = [outputs objectAtIndex:0];
-<<<<<<< HEAD
-                        MPSGraphTensor* gradientOutputTensor_ = [outputs objectAtIndex:0];
-                        if (batch_first) {
-                            gradientOutputTensor_ = [mpsGraph transposeTensor:gradientOutputTensor_
-                                                        dimension:0
-                                                    withDimension:1
-                                                                name:nil];
-                        }
-                        [gradOutputArray addObject:gradientOutputTensor_];
-                        [gradRecWeightsArray addObject:[outputs objectAtIndex:1]];
-                        [gradWeightsArray addObject:[outputs objectAtIndex:2]];
-                        [gradBiasArray addObject:[outputs objectAtIndex:3]];
-                        [gradStateArray addObject:[outputs objectAtIndex:4]];
-                        [gradCellStateArray addObject:[outputs objectAtIndex:5]];
-                    }
-
-                    std::vector<MPSGraphTensor*> outputTensors = {
-                        gradOutputArray.lastObject,
-                        [outputs objectAtIndex:1],
-                        [outputs objectAtIndex:2],
-                        [outputs objectAtIndex:3],
-                        [outputs objectAtIndex:4],
-                        [outputs objectAtIndex:5]
-                    };
-                    newCachedGraph->outputTensors_ = outputTensors;
-                    newCachedGraph->gradOutput_ = gradOutputArray;
-=======
                         if (bidirectional) {
                             int outputIter = 1;
                             auto gradRecWeightsBidirectional = [outputs objectAtIndex:outputIter++];
@@ -728,7 +669,6 @@
                         newCachedGraph->gradOutput_ = gradientTensor_;
                     }
 
->>>>>>> e70ea8d5
                     newCachedGraph->gradRecWeights_ = gradRecWeightsArray;
                     newCachedGraph->gradWeights_ = gradWeightsArray;
                     newCachedGraph->gradBias_ = gradBiasArray;
