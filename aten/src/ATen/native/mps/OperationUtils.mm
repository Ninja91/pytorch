//  Copyright © 2022 Apple Inc.

#include <ATen/native/mps/OperationUtils.h>
#include <ATen/mps/MPSAllocatorInterface.h>

namespace at::native::mps {

void runMPSGraph(MPSStream* mpsStream, MPSGraph* mpsGraph, NSDictionary* feeds, NSDictionary* results) {
  mpsStream->executeMPSGraph(mpsGraph, feeds, results, SyncType::COMMIT_ADAPTIVE);
}

MPSDataType getMPSDataType(ScalarType scalar_type) {
  switch (scalar_type) {
    case ScalarType::Float:
      return MPSDataTypeFloat32;
    case ScalarType::Half:
      return MPSDataTypeFloat16;
    case ScalarType::Int:
      return MPSDataTypeInt32;
    case ScalarType::Long:
      return MPSDataTypeInt64;
    case ScalarType::Short:
      return MPSDataTypeInt16;
    case ScalarType::Char:
      return MPSDataTypeInt8;
    case ScalarType::Byte:
      return MPSDataTypeUInt8;
    case ScalarType::Bool:
      return MPSDataTypeBool;
    case ScalarType::Double:
      TORCH_CHECK_TYPE(false, "Cannot convert a float64 Tensor to MPS as the MPS framework doesn't support float64. "
                       "Please use float32 instead.")
    default:
      TORCH_CHECK_TYPE(false, "Trying to convert ", scalar_type, " to the MPS backend but it does not have support for that dtype.")
  }
}

// #issue 104398441 sortWithTensor and argsortWithTensor has support of
// Int32, Half and Float32 types. These utilities are to help cast to these
// types.
MPSGraphTensor* castToIHFTypes(MPSGraph* mpsGraph, MPSGraphTensor* inputTensor, const Tensor& input, bool includesInt64) {
  MPSDataType dataType = getMPSDataType(input.scalar_type());
  bool condition = (dataType != MPSDataTypeInt32) && (dataType != MPSDataTypeFloat32) && (dataType != MPSDataTypeFloat16);
  if (includesInt64) {
    condition = condition && (dataType != MPSDataTypeInt64);
  }
  if (condition) {
    dataType = (dataType & MPSDataTypeFloatBit) ? MPSDataTypeFloat32 : MPSDataTypeInt32;
    return [mpsGraph castTensor:inputTensor
                         toType:dataType
                           name:@"castInputTensor"];
  }
  return inputTensor;
}

// #issue 104398441 sortWithTensor and argsortWithTensor has support of
// Int32, Half and Float32 types. These utilities are to help cast from these
// types.
MPSGraphTensor* castFromIHFTypes(MPSGraph* mpsGraph, MPSGraphTensor* inputTensor, const Tensor& input, bool includesInt64) {
  MPSDataType dataType = getMPSDataType(input.scalar_type());
  bool condition = (dataType != MPSDataTypeInt32) && (dataType != MPSDataTypeFloat32) && (dataType != MPSDataTypeFloat16);
  if (includesInt64) {
    condition = condition && (dataType != MPSDataTypeInt64);
  }
  if (condition) {
    inputTensor = [mpsGraph castTensor:inputTensor
                                toType:dataType
                                  name:@"castInputTensor"];
  }
  return inputTensor;
}

MPSDataType getMPSScalarType(ScalarType scalar_type) {
  switch (scalar_type) {
    // This is an intentional fallthrough supporting Double for Scalar
    // types as they are casted to Float32 currently.
    case ScalarType::Double:
    case ScalarType::Float:
      return MPSDataTypeFloat32;
    case ScalarType::Half:
      return MPSDataTypeFloat16;
    case ScalarType::Int:
      return MPSDataTypeInt32;
    case ScalarType::Long:
      return MPSDataTypeInt64;
    case ScalarType::Short:
      return MPSDataTypeInt16;
    case ScalarType::Char:
      return MPSDataTypeInt8;
    case ScalarType::Byte:
      return MPSDataTypeUInt8;
    case ScalarType::Bool:
      return MPSDataTypeBool;
    default:
      TORCH_CHECK_TYPE(false, "Trying to convert ", scalar_type, " to the MPS backend but it does not have support for that dtype.")
  }
}

// use short_name to avoid getting extra long cached graph keys with ops such as cat_out(), etc.
std::string getMPSTypeString(ScalarType scalar_type, bool short_name) {
  switch (scalar_type) {
    case ScalarType::Double:
    case ScalarType::Float:
      return short_name ? "f32" : "Float32";
    case ScalarType::Half:
      return short_name ? "f16" : "Float16";
    case ScalarType::Int:
      return short_name ? "i32" : "Int32";
    case ScalarType::Long:
      return short_name ? "i64" : "Int64";
    case ScalarType::Short:
      return short_name ? "i16" : "Int16";
    case ScalarType::Char:
      return short_name ? "i8" : "Int8";
    case ScalarType::Byte:
      return short_name ? "u8" : "UInt8";
    case ScalarType::Bool:
      return short_name ? "b8" : "Bool";
    default:
      return "Undefined";
  }
}

std::string scalarToMetalTypeString(const c10::ScalarType& scalar_type) {
  switch (scalar_type) {
    case ScalarType::Float:
      return "float";
    case ScalarType::Half:
      return "half";
    case ScalarType::Int:
      return "int";
    case ScalarType::Long:
      return "long";
    case ScalarType::Short:
      return "short";
    case ScalarType::Char:
      return "char";
    case ScalarType::Byte:
      return "uchar";
    case ScalarType::Bool:
      return "bool";
    default:
      TORCH_CHECK(false, "Undefined type ", scalar_type);
      return "Undefined";
  }
}

NSArray<NSNumber*>* getTensorAxes(const Tensor& t) {
  int64_t ndim = t.dim();
  auto axes = [NSMutableArray<NSNumber*> arrayWithCapacity:ndim];
  for (const auto i: c10::irange(ndim)) {
    axes[i] = [NSNumber numberWithInteger:i];
  }
  return axes;
}

NSArray<NSNumber*>* getTensorAxes(const Tensor& t, at::OptionalIntArrayRef dim) {
  if (dim.has_value() && dim.value().size() != 0) {
    IntArrayRef dimValues = dim.value();
    int ndim = dimValues.size();
    auto axes = [NSMutableArray<NSNumber*> arrayWithCapacity:ndim];
    for (const auto i: c10::irange(ndim)) {
      axes[i] = [NSNumber numberWithInteger:dimValues[i]];
    }

    return axes;
  }

  return getTensorAxes(t);
}

std::string getMPSShapeString(MPSShape* shape) {
    std::string str;
    for(NSNumber *elem in shape) {
        str += std::to_string(elem.unsignedLongValue) + ",";
    }
    return str;
}

std::string getArrayRefString(const IntArrayRef s) {
  std::stringstream ss;
  std::copy(s.begin(), s.end(), std::ostream_iterator<int>(ss, ","));
  return ss.str();
}

std::string getTensorsStringKey(const TensorList& tensors, bool short_dtype) {
    std::string str;
    // The key format per tensor would look like ":Float32[1,1,1,10]:"
    for (const Tensor& tensor: tensors) {
      str += ":";
      if (tensor.defined()) {
        str += getMPSTypeString(tensor.scalar_type(), short_dtype) + "[";
        // if tensor is a scalar
        if (tensor.dim() == 0) {
          str += "Scalar";
        } else {
          const NSString* ns_shape_key = [[getMPSShape(tensor) valueForKey:@"description"] componentsJoinedByString:@","];
          str += std::string(ns_shape_key.UTF8String);
        }
        str += "]";
      } else {
        str += "Undefined";
      }
    }
    return str;
}

MPSShape* getMPSShape(const Tensor& t, c10::MemoryFormat memory_format) {
  return getMPSShape(t.sizes(), memory_format);
}

MPSShape* getMPSShape(IntArrayRef sizes, c10::MemoryFormat memory_format) {
  if (memory_format == MemoryFormat::ChannelsLast) {
    TORCH_INTERNAL_ASSERT(sizes.size() == 4, "ChannelsLast memory format must have 4 dimensions!");
    const NSUInteger N = sizes[0];
    const NSUInteger C = sizes[1];
    const NSUInteger H = sizes[2];
    const NSUInteger W = sizes[3];
    return @[@(N), @(H), @(W), @(C)];
  }
  const int sz = sizes.size();
  const int sz_ = (sz > 0) ? sz : 1;

  std::vector<NSNumber*> numbers(sz_);

  for (int i = 0; i < sz_; i++) {
    NSInteger sz_i = (i < sz) ? sizes[i] : 1;
    NSNumber* number = [NSNumber numberWithInteger:sz_i];
    numbers[i] = number;
  }
  return [NSArray arrayWithObjects:numbers.data() count:numbers.size()];
}

void printTensorNDArray(const Tensor& t) {
  if (!t.is_mps()) return;
  if(t.numel() == 0) return;
  // Get shape and data type
  auto selfShape = getMPSShape(t);
  auto selfDType = getMPSDataType(t.scalar_type());

  // Initialize data
  id<MTLBuffer> selfBuf = getMTLBufferStorage(t);
  MPSGraphTensorData* tdata = [[[MPSGraphTensorData alloc] initWithMTLBuffer:selfBuf
                                                            shape:selfShape
                                                         dataType:selfDType] autorelease];
  C10_CLANG_DIAGNOSTIC_PUSH()
  #if C10_CLANG_HAS_WARNING("-Wobjc-method-access")
  C10_CLANG_DIAGNOSTIC_IGNORE("-Wobjc-method-access")
  #endif
  [tdata printNDArray];
  C10_CLANG_DIAGNOSTIC_POP()
}

MPSNDArray* ndArrayFromTensor(const Tensor& tensor, MPSShape *shape, MPSDataType mpsType)
{
  id<MTLBuffer> buffer = getMTLBufferStorage(tensor);
  MPSGraphTensorData* tmpGraphTensorData = [[[MPSGraphTensorData alloc] initWithMTLBuffer:buffer
                                                                                    shape:shape
                                                                                 dataType:mpsType] autorelease];

  return [tmpGraphTensorData mpsndarray];
}

Placeholder::Placeholder(MPSGraphTensor* mpsGraphTensor, const Tensor& src, MPSShape *mpsShape,
                         bool gatherTensorData, MPSDataType dataType) : _tensor(src)
{
  TORCH_CHECK(src.is_mps(), "Placeholder storage has not been allocated on MPS device!");
  // extract the pointer to MTLBuffer from the Tensor's storage
  id<MTLBuffer> srcBuf = getMTLBufferStorage(src);
  bool sliceViewTensor = canSliceViewTensor(src, mpsShape);
  // a view tensor could be contiguous (e.g., slice ops) or non-contiguous (e.g., transpose())
<<<<<<< HEAD
  if ((!src.is_contiguous() || src.storage_offset() != 0) && gatherTensorData) {
=======
  if ((!src.is_contiguous() || (src.storage_offset() && !sliceViewTensor)) && gatherTensorData) {
>>>>>>> e70ea8d5
     Tensor emptyShell = Tensor();
    // use "_tensor" from Placeholder to retain view's output during its usage in other ops
    _tensor = gatherViewTensor(src, emptyShell);
    if (!_tensor.has_storage()) {
      // if we cannot gather, we make the tensor contiguous implicitly, and keep
      // it in placeholder to be able to retrieve it when we return from constructor
      _tensor = src.clone(MemoryFormat::Contiguous);
    }
    srcBuf = getMTLBufferStorage(_tensor);
  }

  // tensor.numel() could be zero, but tensor is valid as long as the buffer size is non-zero.
  // if buffer size is zero in here, it's not a user error. It could be a missing check for
  // tensor.numel() == 0 in our internal implementations of ops.
  TORCH_INTERNAL_ASSERT([srcBuf length] > 0, "Placeholder tensor is empty!");
  const MPSDataType mpsDataType = dataType != MPSDataTypeInvalid ? dataType :
                      _tensor.dim() == 0 ? getMPSScalarType(_tensor.scalar_type()) : getMPSDataType(_tensor.scalar_type());

  if (src.is_contiguous() && src.storage_offset() && sliceViewTensor) {
    _value = getMPSGraphTensorDataForView(src, mpsShape, mpsDataType);
  } else {
    if (!mpsShape) {
      mpsShape = getMPSShape(_tensor);
    }

    _value = [[[MPSGraphTensorData alloc] initWithMTLBuffer:srcBuf
                                                      shape:mpsShape
                                                   dataType:mpsDataType] autorelease];
  }

  TORCH_INTERNAL_ASSERT(_value);
  _placeholder = mpsGraphTensor;
}

MPSGraphTensorData *getMPSGraphTensorData(MPSGraph* mpsGraph,
                                          MPSStream* mpsStream,
                                          const Tensor& tensor) {
  auto mpsShape = getMPSShape(tensor);
  auto dataType = getMPSDataType(tensor.scalar_type());

  MPSGraphTensorData *result = nil;
  if (tensor.numel() > 0) {
    id<MTLBuffer> buf = getMTLBufferStorage(tensor);
    result = [[[MPSGraphTensorData alloc] initWithMTLBuffer:buf
                                                    shape:mpsShape
                                                 dataType:dataType]
                                                 autorelease];
  } else {
    // create empty NDArray
    MPSNDArrayDescriptor *desc = [MPSNDArrayDescriptor descriptorWithDataType:dataType
                                                                        shape:mpsShape];
    MPSNDArray *emptyArray = [[[MPSNDArray alloc]
                              initWithDevice:mpsStream->device() descriptor:desc] autorelease];
    result = [[[MPSGraphTensorData alloc] initWithMPSNDArray:emptyArray] autorelease];
  }
  assert(result);
  return result;
}

MPSScalar getMPSScalar(const Scalar& scalar, ScalarType type) {
  switch (type) {
    case ScalarType::Double:
    case ScalarType::Float: return {.value.f = scalar.to<float>()   , .size = sizeof(float)  , .type = type};
    case ScalarType::Half:  return {.value.h = scalar.to<at::Half>(), .size = sizeof(short)  , .type = type};
    case ScalarType::Long:  return {.value.i = scalar.to<int64_t>() , .size = sizeof(int64_t), .type = type};
    case ScalarType::Int:   return {.value.i = scalar.to<int32_t>() , .size = sizeof(int32_t), .type = type};
    case ScalarType::Short: return {.value.i = scalar.to<int16_t>() , .size = sizeof(int16_t), .type = type};
    case ScalarType::Char:  return {.value.i = scalar.to<int8_t>()  , .size = sizeof(int8_t) , .type = type};
    case ScalarType::Byte:  return {.value.i = scalar.to<uint8_t>() , .size = sizeof(uint8_t), .type = type};
    case ScalarType::Bool:  return {.value.b = scalar.to<bool>()    , .size = sizeof(bool)   , .type = type};
    default:
      TORCH_INTERNAL_ASSERT(false, "Unsupported scalar type '", type, "' on MPS backend.");
  }
}

MPSGraphTensorData* getMPSGraphTensorFromScalar(MPSStream* mpsStream, MPSScalar& scalar) {
  MPSGraphTensorData *result = nullptr;
  // Scalar pools are only supported on devices with unified memory
  if (mpsStream->device().hasUnifiedMemory) {
    scalar.buffer = getIMPSAllocator()->allocScalarBufferWithValue(&scalar.value, scalar.size);
    result = [[[MPSGraphTensorData alloc] initWithMTLBuffer: scalar.getMTLBuffer()
                                                      shape: @[@1]
                                                   dataType: getMPSScalarType(scalar.type)] autorelease];
  } else {
    MPSNDArrayDescriptor *tensorDesc = [MPSNDArrayDescriptor descriptorWithDataType:getMPSScalarType(scalar.type) shape:@[@1]];
    MPSNDArray *tensorNDArray = [[[MPSNDArray alloc] initWithDevice:mpsStream->device() descriptor:tensorDesc] autorelease];
    [tensorNDArray writeBytes:&scalar.value strideBytes:nil];
    result = [[[MPSGraphTensorData alloc] initWithMPSNDArray:tensorNDArray] autorelease];
  }
  return result;
}

void resize_tensor(Tensor* output) {
  output->resize_(output->sizes());
}

MPSGraph* make_mps_graph() {
  MPSGraph* mpsGraph = [[MPSGraph new] autorelease];
  return mpsGraph;
}

MPSGraphTensor* mpsGraphUnrankedPlaceHolder(MPSGraph *mpsGraph, MPSDataType dataType) {
  return [mpsGraph placeholderWithShape:nil
                               dataType:dataType
                                   name:nil];
}

MPSGraphTensor* mpsGraphRankedPlaceHolder(MPSGraph *mpsGraph, MPSDataType dataType, MPSShape* mpsShape) {
  return [mpsGraph placeholderWithShape:mpsShape
                               dataType:dataType
                                   name:nil];
}

MPSGraphTensor* mpsGraphRankedPlaceHolder(MPSGraph *mpsGraph, const Tensor& tensor) {
    return [mpsGraph placeholderWithShape:getMPSShape(tensor)
                                 dataType:getMPSScalarType(tensor.scalar_type())
                                     name:nil];
}

MPSGraphTensor* mpsGraphScalarPlaceHolder(MPSGraph *mpsGraph, MPSDataType dataType) {
    return [mpsGraph placeholderWithShape:@[@1]
                                 dataType:dataType
                                     name:nil];
}

MPSGraphTensor* mpsGraphScalarPlaceHolder(MPSGraph *mpsGraph, const Scalar& scalar) {
    return [mpsGraph placeholderWithShape:@[@1]
                                 dataType:getMPSScalarType(scalar.type())
                                     name:nil];
}

// this is meant to suppress the availability warning on castTensor
// we pass ScalarType instead of MPSDataType to handle MPSDataTypeBoolean's availability too
MPSGraphTensor* castMPSTensor(MPSGraph *mpsGraph, MPSGraphTensor* tensor, MPSDataType toType) {
  return [mpsGraph castTensor:tensor toType:toType name:@"castTensor"];
}

MPSGraphTensor* castMPSTensor(MPSGraph *mpsGraph, MPSGraphTensor* tensor, ScalarType toType) {
  return [mpsGraph castTensor:tensor toType:getMPSScalarType(toType) name:@"castTensor"];
}

MPSGraphTensor* convertNHWCtoNCHW(MPSGraph *mpsGraph, MPSGraphTensor* tensor) {
  TORCH_INTERNAL_ASSERT(tensor.shape.count == 4, "Tensor must have 4 dimensions!");
  return [mpsGraph transposeTensor:[mpsGraph transposeTensor:tensor dimension:3 withDimension:2 name:nil]
                         dimension:2 withDimension:1 name: nil];
}

string get_mem_format_string(c10::MemoryFormat memory_format) {
  string mem_format_key;
  switch(memory_format) {
    case at::MemoryFormat::Contiguous:
      mem_format_key = "Contiguous";
      break;
    case at::MemoryFormat::ChannelsLast:
      mem_format_key = "ChannelsLast";
      break;
    default:
      assert(0 && "Invalid memory format\n");
  }

  return mem_format_key;
}

MPSGraphCache* MPSGraphCache::_instance_cache = nullptr;

class MPSGraphCacheCallback : public IMpsAllocatorCallback {
public:
  MPSGraphCacheCallback() : graph_cache(MPSGraphCache::getInstance()) { }

  void executeMPSAllocatorCallback(void* ptr, EventType event) override { }
private:
  MPSGraphCache* graph_cache;
};

REGISTER_MPS_ALLOCATOR_CALLBACK("mps_graph_cache_callback", MPSGraphCacheCallback);

} // namespace at::native::mps<|MERGE_RESOLUTION|>--- conflicted
+++ resolved
@@ -269,11 +269,7 @@
   id<MTLBuffer> srcBuf = getMTLBufferStorage(src);
   bool sliceViewTensor = canSliceViewTensor(src, mpsShape);
   // a view tensor could be contiguous (e.g., slice ops) or non-contiguous (e.g., transpose())
-<<<<<<< HEAD
-  if ((!src.is_contiguous() || src.storage_offset() != 0) && gatherTensorData) {
-=======
   if ((!src.is_contiguous() || (src.storage_offset() && !sliceViewTensor)) && gatherTensorData) {
->>>>>>> e70ea8d5
      Tensor emptyShell = Tensor();
     // use "_tensor" from Placeholder to retain view's output during its usage in other ops
     _tensor = gatherViewTensor(src, emptyShell);
