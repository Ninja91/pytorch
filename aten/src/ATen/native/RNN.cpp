--- conflicted
+++ resolved
@@ -1435,15 +1435,8 @@
     return std::make_tuple(std::move(output), std::move(hy), std::move(cy));
   }
 #ifdef USE_MPS
-<<<<<<< HEAD
-  // Unused for now as there is a numerical correctness issue from the native impl.
-  // Fallback to LSTMCell.
-  if (false) {
-    std::tuple<Tensor, Tensor, Tensor, Tensor, Tensor> output = at::_lstm_mps(_input, hx, _params, has_biases,
-=======
   if (_input.is_mps()) {
     std::tuple<Tensor, Tensor, Tensor, Tensor, Tensor, Tensor> output = at::_lstm_mps(_input, hx, _params, has_biases,
->>>>>>> e70ea8d5
             num_layers, dropout_p, train, bidirectional, batch_first);
     std::tuple<Tensor, Tensor, Tensor> return_values = std::make_tuple(std::get<0>(output), std::get<1>(output), std::get<2>(output));
     return return_values;
