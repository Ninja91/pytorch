#include <ATen/core/boxing/impl/boxing.h>
#include <ATen/core/boxing/impl/make_boxed_from_unboxed_functor.h>
#include <ATen/core/boxing/impl/WrapFunctionIntoFunctor.h>
#include <ATen/core/boxing/impl/WrapFunctionIntoRuntimeFunctor.h>

namespace c10 {

inline KernelFunction::KernelFunction()
: functor_(nullptr)
, boxed_kernel_func_(nullptr)
, unboxed_kernel_func_(nullptr)
{}

inline KernelFunction::KernelFunction(std::unique_ptr<OperatorKernel> functor, InternalBoxedKernelFunction* boxed_kernel_func, void* unboxed_kernel_func)
: functor_(std::move(functor))
, boxed_kernel_func_(boxed_kernel_func)
, unboxed_kernel_func_(unboxed_kernel_func)
{}

template<KernelFunction::BoxedKernelFunction* func>
inline void KernelFunction::make_boxed_function(OperatorKernel*, const OperatorHandle& opHandle, DispatchKeySet, Stack* stack) {
    // Note that we're dropping the DispatchKeySet argument.
    // See Note [Plumbing Keys Through The Dispatcher 2] for details.
    func(opHandle, stack);
}

template<KernelFunction::BoxedKernelFunction_withKeys* func>
inline void KernelFunction::make_boxed_function(OperatorKernel*, const OperatorHandle& opHandle, DispatchKeySet ks, Stack* stack) {
    // See Note [Plumbing Keys Through The Dispatcher 2] for details.
    func(opHandle, ks, stack);
}

inline bool KernelFunction::isValid() const {
    return boxed_kernel_func_ != nullptr;
}

inline bool KernelFunction::isFallthrough() const {
    return boxed_kernel_func_ == &fallthrough_kernel;
}

<<<<<<< HEAD
inline void KernelFunction::callBoxed(const OperatorHandle& opHandle, DispatchKeySet dispatchKeySet, Stack* stack) const {
    checkBoxedKernel(opHandle);
    (*boxed_kernel_func_)(functor_.get(), opHandle, dispatchKeySet, stack);
=======
inline void KernelFunction::callBoxed(const OperatorHandle& opHandle, Stack* stack) const {
    TORCH_INTERNAL_ASSERT_DEBUG_ONLY(
        boxed_kernel_func_ != nullptr,
        "Tried to call KernelFunction::callBoxed() on an uninitialized KernelFunction."
    );
    (*boxed_kernel_func_)(functor_.get(), opHandle, stack);
>>>>>>> 321b9883
}

template<class Return, class... Args>
inline Return callUnboxedKernelFunction(void* unboxed_kernel_func, OperatorKernel* functor, DispatchKeySet dispatchKeySet, Args&&... args) {
    using ActualSignature = Return (OperatorKernel*, DispatchKeySet, Args...);
    ActualSignature* func = reinterpret_cast<ActualSignature*>(unboxed_kernel_func);
    return (*func)(functor, dispatchKeySet, std::forward<Args>(args)...);
}

template<class Return, class... Args>
inline Return KernelFunction::call(const OperatorHandle& opHandle, DispatchKeySet dispatchKeySet, Args... args) const {
    // note: Args above is intentionally not Args&&. We don't want perfect
    // forwarding, which would require Args to be deduced, but instead we
    // want callers to explicitly specify the Args.

    if (C10_LIKELY(unboxed_kernel_func_ != nullptr)) {
        return callUnboxedKernelFunction<Return, Args...>(unboxed_kernel_func_, functor_.get(), dispatchKeySet, std::forward<Args>(args)...);
    }

    TORCH_INTERNAL_ASSERT_DEBUG_ONLY(
        boxed_kernel_func_ != nullptr,
        "Tried to call KernelFunction::call() on an uninitialized KernelFunction."
    );

    return impl::BoxedKernelWrapper<Return(Args...)>::call(
        boxed_kernel_func_,
        functor_.get(),
        opHandle,
        dispatchKeySet,
        std::forward<Args>(args)...
    );
}

template<KernelFunction::BoxedKernelFunction* func>
inline KernelFunction KernelFunction::makeFromBoxedFunction() {
    return KernelFunction(
        nullptr,  // no functor_ object
        &make_boxed_function<func>,
        nullptr  // no unboxed function pointer
    );
}

template<KernelFunction::BoxedKernelFunction_withKeys* func>
inline KernelFunction KernelFunction::makeFromBoxedFunction() {
    return KernelFunction(
        nullptr,  // no functor_ object
        &make_boxed_function<func>,
        nullptr  // no unboxed function pointer
    );
}

inline KernelFunction KernelFunction::makeFallthrough() {
    return KernelFunction(
        nullptr,  // no functor_ object
        &fallthrough_kernel,
        nullptr  // no unboxed function pointer
    );
}

inline KernelFunction KernelFunction::makeAmbiguousAutogradOther() {
    return KernelFunction(
        nullptr,  // no functor_ object
        &ambiguous_autogradother_kernel,
        nullptr  // no unboxed function pointer
    );
}

inline KernelFunction KernelFunction::makeNamedNotSupported() {
    return KernelFunction(
        nullptr,  // no functor_ object
        &named_not_supported_kernel,
        nullptr  // no unboxed function pointer
    );
}

template<bool AllowLegacyTypes, class KernelFunctor>
inline KernelFunction KernelFunction::makeFromUnboxedFunctor(std::unique_ptr<OperatorKernel> kernelFunctor) {
    static_assert(guts::is_functor<KernelFunctor>::value, "Tried to call KernelFunction::makeFromUnboxedFunctor<KernelFunctor> but the argument is not a functor.");
    static_assert(std::is_base_of<OperatorKernel, KernelFunctor>::value, "Tried to call KernelFunction::makeFromUnboxedFunctor<KernelFunctor>, but the functor doesn't inherit from c10::OperatorKernel. Please have the functor inherit from it.");

    return KernelFunction(
        std::move(kernelFunctor),
        &impl::make_boxed_from_unboxed_functor<KernelFunctor, AllowLegacyTypes>::call,
        reinterpret_cast<void*>(&impl::wrap_kernel_functor_unboxed<KernelFunctor>::call)
    );
}

template<class FuncPtr, bool AllowLegacyTypes>
inline KernelFunction KernelFunction::makeFromUnboxedFunction(FuncPtr func_ptr) {
    static_assert(is_compile_time_function_pointer<FuncPtr>::value, "Tried to call KernelFunction::makeFromUnboxedFunction with an invalid parameter. It must be a function pointer created with TORCH_FN.");
    static_assert(!std::is_same<typename FuncPtr::FuncType, BoxedKernelFunction>::value, "Tried to call KernelFunction::makeFromUnboxedFunction with a boxed function pointer. Please use KernelFunction::makeFromBoxedFunction instead.");
    static_assert(FuncPtr::func_ptr() != nullptr, "Kernel function cannot be nullptr");

#if !defined(C10_MOBILE)
    return makeFromUnboxedFunctor<AllowLegacyTypes, typename impl::WrapFunctionIntoFunctor<FuncPtr>::type>(
        guts::make_unique_base<OperatorKernel, typename impl::WrapFunctionIntoFunctor<FuncPtr>::type>()
    );
#else
    // On mobile, we rather want to optimize for binary size than for performance,
    // so let's not inline the kernel into the wrapper but use makeFromUnboxedRuntimeFunction
    // instead.
    return makeFromUnboxedRuntimeFunction(func_ptr.func_ptr());
#endif
}

template<bool AllowLegacyTypes, class FuncType>
inline KernelFunction KernelFunction::makeFromUnboxedRuntimeFunction(FuncType* func) {
    static_assert(guts::is_function_type<FuncType>::value, "Tried to call KernelFunction::makeFromUnboxedRuntimeFunction with a non-function type.");
    static_assert(!std::is_same<FuncType, BoxedKernelFunction>::value, "Tried to call KernelFunction::makeFromUnboxedRuntimeFunction with a boxed function pointer. Please use KernelFunction::makeFromBoxedFunction instead.");
    TORCH_INTERNAL_ASSERT(func != nullptr, "Kernel function cannot be nullptr");

    return makeFromUnboxedFunctor<AllowLegacyTypes, impl::WrapFunctionIntoRuntimeFunctor<std::decay_t<FuncType>>>(
        guts::make_unique_base<OperatorKernel, impl::WrapFunctionIntoRuntimeFunctor<std::decay_t<FuncType>>>(func)
    );
}

template<bool AllowLegacyTypes, class Lambda>
inline std::enable_if_t<guts::is_stateless_lambda<std::decay_t<Lambda>>::value, KernelFunction> KernelFunction::makeFromUnboxedLambda(Lambda&& lambda) {
    static_assert(guts::is_functor<std::decay_t<Lambda>>::value, "Tried to call KernelFunction::makeFromUnboxedLambda with a non-lambda type.");

#if !defined(C10_MOBILE)
    return makeFromUnboxedFunctor<AllowLegacyTypes, impl::WrapFunctionIntoRuntimeFunctor<std::decay_t<Lambda>>>(
        guts::make_unique_base<OperatorKernel, impl::WrapFunctionIntoRuntimeFunctor<std::decay_t<Lambda>>>(std::forward<Lambda>(lambda))
    );
#else
    // On mobile, we rather want to optimize for binary size than for performance,
    // so let's not inline the kernel into the wrapper but use makeFromUnboxedRuntimeFunction
    // instead.
    using FuncType = typename guts::infer_function_traits_t<std::decay_t<Lambda>>::func_type;
    return makeFromUnboxedRuntimeFunction<AllowLegacyTypes, FuncType>(lambda);
#endif
}

template<bool AllowLegacyTypes, class Lambda>
inline std::enable_if_t<!guts::is_stateless_lambda<std::decay_t<Lambda>>::value, KernelFunction> KernelFunction::makeFromUnboxedLambda(Lambda&& lambda) {
    static_assert(guts::is_functor<std::decay_t<Lambda>>::value, "Tried to call KernelFunction::makeFromUnboxedLambda with a non-lambda type.");

    return makeFromUnboxedFunctor<AllowLegacyTypes, impl::WrapFunctionIntoRuntimeFunctor<std::decay_t<Lambda>>>(
        guts::make_unique_base<OperatorKernel, impl::WrapFunctionIntoRuntimeFunctor<std::decay_t<Lambda>>>(std::forward<Lambda>(lambda))
    );
}

}<|MERGE_RESOLUTION|>--- conflicted
+++ resolved
@@ -38,18 +38,12 @@
     return boxed_kernel_func_ == &fallthrough_kernel;
 }
 
-<<<<<<< HEAD
 inline void KernelFunction::callBoxed(const OperatorHandle& opHandle, DispatchKeySet dispatchKeySet, Stack* stack) const {
-    checkBoxedKernel(opHandle);
-    (*boxed_kernel_func_)(functor_.get(), opHandle, dispatchKeySet, stack);
-=======
-inline void KernelFunction::callBoxed(const OperatorHandle& opHandle, Stack* stack) const {
     TORCH_INTERNAL_ASSERT_DEBUG_ONLY(
         boxed_kernel_func_ != nullptr,
         "Tried to call KernelFunction::callBoxed() on an uninitialized KernelFunction."
     );
-    (*boxed_kernel_func_)(functor_.get(), opHandle, stack);
->>>>>>> 321b9883
+    (*boxed_kernel_func_)(functor_.get(), opHandle, dispatchKeySet, stack);
 }
 
 template<class Return, class... Args>
