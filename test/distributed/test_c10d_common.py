--- conflicted
+++ resolved
@@ -1475,11 +1475,7 @@
             store=store,
         )
         collectives_and_args = [
-<<<<<<< HEAD
-            (dist.recv, self.rank),
             (dist.reduce, self.rank),
-=======
->>>>>>> c768ee59
             (dist.broadcast, self.rank),
             (dist.all_reduce,)
         ]
