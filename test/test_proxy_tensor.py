# Owner(s): ["module: ProxyTensor"]

from torch.testing._internal.common_utils import TestCase, run_tests, IS_WINDOWS
import torch
import unittest
import warnings
import torch.nn.utils._stateless as stateless
import operator
from collections.abc import Iterable
from torch.testing._internal.common_device_type import instantiate_device_type_tests
from torch.testing._internal.common_methods_invocations import DecorateInfo
from torch.testing._internal.common_methods_invocations import op_db, wrapper_set_seed
from torch._subclasses.fake_tensor import DynamicOutputShapeException

from torch._decomp import decomposition_table
from torch.testing._internal.common_device_type import ops
from torch._C import _disabled_torch_function_impl
from torch.fx.experimental.proxy_tensor import make_fx, DecompositionInterpreter, get_isolated_graphmodule, has_proxy
from torch.utils._pytree import tree_map
from torch import nn
import re

import types
import functools
import itertools

aten = torch.ops.aten

try:
    import sympy  # noqa: F401
    # TODO(jansel): these tests fail on windows
    HAS_SYMPY = not IS_WINDOWS
except ImportError:
    HAS_SYMPY = False
skipIfNoSympy = unittest.skipIf(not HAS_SYMPY, "no sympy")
HAS_CUDA = torch.cuda.is_available()


def process_failures():
    """
    Takes file containing failures like

    FAILED test/test_proxy_tensor.py::TestProxyTensorOpInfoCPU::test_make_fx_symbolic_exhaustive___getitem___cpu_float32 - RuntimeError: aten.size.default - couldn't find symbolic meta function/decomposition  # noqa: B950

    and processes them into a list of opinfo xfails
    """
    f = open('pytest_failures')
    failures = f.readlines()
    failures = [i.strip() for i in failures]

    def process_failure_string(s, matcher):
        out = re.search(matcher, s)
        return out.groups()

    SYMBOLIC_TRACE_MATCH = r'exhaustive_(.*)_cpu.*: (.*)'
    failures = [process_failure_string(s, SYMBOLIC_TRACE_MATCH) for s in failures]

    def create_normalized_name(op):
        if op.variant_test_name == '':
            s = op.name
        else:
            s = f"{op.name}.{op.variant_test_name}"
        return s.replace('.', '_')

    remap_opinfo = {create_normalized_name(op): (op.name, op.variant_test_name) for op in op_db}

    print("symbolic_tensor_failures = {")
    for failure, reason in failures:
        print(f"    xfail{remap_opinfo[failure]},  # {reason}")
    print("}")


def copy_func(f):
    """Based on http://stackoverflow.com/a/6528148/190597 (Glenn Maynard)"""
    g = types.FunctionType(f.__code__, f.__globals__, name=f.__name__,
                           argdefs=f.__defaults__,
                           closure=f.__closure__)
    g = functools.update_wrapper(g, f)
    g.__kwdefaults__ = f.__kwdefaults__
    return g


# Copied from functorch
def xfail(op_name, variant_name='', *, device_type=None, dtypes=None):
    return (op_name, variant_name, device_type, dtypes, True)


def skip(op_name, variant_name='', *, device_type=None, dtypes=None):
    return (op_name, variant_name, device_type, dtypes, False)


def skipOps(test_case_name, base_test_name, to_skip):
    all_opinfos = op_db
    for xfail in to_skip:
        op_name, variant_name, device_type, dtypes, expected_failure = xfail
        matching_opinfos = [o for o in all_opinfos
                            if o.name == op_name and o.variant_test_name == variant_name]
        # assert len(matching_opinfos) >= 1, f"Couldn't find OpInfo for {xfail}"
        for opinfo in matching_opinfos:
            decorators = list(opinfo.decorators)
            if expected_failure:
                decorator = DecorateInfo(unittest.expectedFailure,
                                         test_case_name, base_test_name,
                                         device_type=device_type, dtypes=dtypes)
                decorators.append(decorator)
            else:
                decorator = DecorateInfo(unittest.skip("Skipped!"),
                                         test_case_name, base_test_name,
                                         device_type=device_type, dtypes=dtypes)
                decorators.append(decorator)
            opinfo.decorators = tuple(decorators)

    # This decorator doesn't modify fn in any way
    def wrapped(fn):
        return fn
    return wrapped


USE_TORCHVISION = False
try:
    import torchvision
    USE_TORCHVISION = True
except ImportError:
    warnings.warn("Couldn't import torchvision. Some of our tests use it, try "
                  "to install it with commands from pytorch.org, post-fixed with "
                  "`--no-deps` to avoid overwriting the pytorch installation",
                  UserWarning)


def _create_new_input(x):
    if not isinstance(x, torch.Tensor):
        return x
    if x.dtype != torch.float:
        return x + 1
    if x.is_leaf:
        return torch.rand_like(x, requires_grad=x.requires_grad)
    else:
        return torch.rand_like(x)

"""
Delays a cos being executed on the unwraptensor until its used. Simulates a CommTensor used
"""
class UnwrapTensor(torch.Tensor):
    @staticmethod
    def __new__(cls, tensor: torch.Tensor):
        r = torch.Tensor._make_wrapper_subclass(
            cls,
            tensor.size(),
            dtype=tensor.dtype,
            device=tensor.device,
            layout=tensor.layout,
            requires_grad=tensor.requires_grad,
        )
        r._tensor = tensor
        return r

    def __repr__(self):
        # TODO: consider all_gather the local tensors for better debugging
        return f"UnwrapTensor({self._tensor})"

    __torch_function__ = _disabled_torch_function_impl

    @classmethod
    def __torch_dispatch__(cls, func, types, args=(), kwargs=None):
        def unwrap(e):
            ret = e
            if isinstance(e, UnwrapTensor):
                ret = e._tensor.cos()

            return ret

        args = tree_map(unwrap, args)
        kwargs = tree_map(unwrap, kwargs)
        return func(*args, **kwargs)

class TestGenericProxyTensor(TestCase):
    # WARNING: if any of your inputs are index tensors, DO NOT use this
    # function
    def _test(self, f, inps):
        fx_f = make_fx(f, tracing_mode=self.tracing_mode)(*inps)
        new_inps = tree_map(_create_new_input, inps)
        r1 = fx_f(*new_inps)
        r2 = f(*new_inps)
        self.assertEqual(r1, r2)

    def test_make_fx_simple(self):
        def f(x):
            return torch.sin(x)
        self._test(f, (torch.randn(3),))

    def test_scalar_device(self, device='cpu'):
        def f(a, b):
            return a + b
        self._test(f, [torch.randn(3, device=device), torch.tensor(5)])

    def test_isolated_graphmodule(self):
        def is_any_sum(gm):
            return any(node.target == torch.ops.aten.sum.default for node in gm.graph.nodes)

        def is_any_digamma(gm):
            return any(node.target == torch.ops.aten.digamma.default for node in gm.graph.nodes)

        def is_any_sigmoid(gm):
            return any(node.target == torch.ops.aten.sigmoid.default for node in gm.graph.nodes)

        def inner(x):
            return torch.sum(x)

        def f(x):
            gm = get_isolated_graphmodule(inner, (x,), {})
            self.assertTrue(is_any_sum(gm))
            return x + torch.randn(x.shape)

        # get_isolated_graphmodule uses make_fx internally that shouldn't be traced
        # by the outer make_fx call
        traced = make_fx(f)(torch.randn(3))
        self.assertFalse(is_any_sum(traced))

        # When factory functions are used, they should not be traced
        # by the outer make_fx call
        def inner_with_factory():
            val = torch.tensor(float(1))
            val.add_(2)
            return torch.full((10, 10), val).sum()

        def f1(x):
            gm = get_isolated_graphmodule(inner_with_factory, (), {})
            self.assertTrue(is_any_sum(gm))
            return torch.sigmoid(x)

        def f2(x):
            gm = get_isolated_graphmodule(f1, (x,), {})
            self.assertFalse(is_any_sum(gm))
            self.assertTrue(is_any_sigmoid(gm))
            return torch.digamma(x)

        traced = make_fx(f2)(torch.randn(3))
        self.assertFalse(is_any_sum(traced))
        self.assertFalse(is_any_sigmoid(traced))
        self.assertTrue(is_any_digamma(traced))

        # Verify nested make_fx calls don't make factory functions to be leaked
        # into the outer graph
        def f2(x):
            gm = make_fx(f1)(x)
            self.assertFalse(is_any_sum(gm))
            self.assertTrue(is_any_sigmoid(gm))
            return torch.digamma(x)

        traced = make_fx(f2)(torch.randn(3))
        self.assertFalse(is_any_sum(traced))
        self.assertTrue(is_any_sigmoid(traced))
        self.assertTrue(is_any_digamma(traced))

        # Verify interaction with non-ProxyTensor modes
        from torch.testing._internal.logging_tensor import LoggingTensorMode

        def f1_logging(x):
            with LoggingTensorMode():
                gm = get_isolated_graphmodule(inner_with_factory, (), {})
            self.assertTrue(is_any_sum(gm))
            return torch.sigmoid(x)

        def f2_logging(x):
            with LoggingTensorMode(), LoggingTensorMode():
                gm = get_isolated_graphmodule(f1_logging, (x,), {})
            self.assertFalse(is_any_sum(gm))
            self.assertTrue(is_any_sigmoid(gm))
            return torch.digamma(x)

        traced = make_fx(f2_logging)(torch.randn(3))
        self.assertFalse(is_any_sum(traced))
        self.assertFalse(is_any_sigmoid(traced))
        self.assertTrue(is_any_digamma(traced))

        # Verify interaction with another tensor subclass
        # This case currently doesn't work and should raise an error
        # See: https://github.com/pytorch/pytorch/pull/81764#issuecomment-1200472068
        from torch.testing._internal.logging_tensor import LoggingTensor

        def f1_logging_tensor(x):
            gm = get_isolated_graphmodule(inner_with_factory, (), {})
            self.assertTrue(is_any_sum(gm))
            return torch.sigmoid(x)

        def f2_logging_tensor(x):
            x = LoggingTensor(x)
            gm = get_isolated_graphmodule(f1_logging_tensor, (x,), {})
            self.assertFalse(is_any_sum(gm))
            self.assertTrue(is_any_sigmoid(gm))
            return torch.digamma(x)

        traced = make_fx(f2_logging_tensor)(torch.randn(3))
        self.assertFalse(is_any_sum(traced))
        self.assertFalse(is_any_sigmoid(traced))  # this fails, sigmoid is traced with LoggingTensor
        self.assertTrue(is_any_digamma(traced))

    def test_proxy_tensor_mode_with_decomp_table_preserves_proxy(self):
        def f(x):
            y = x.new_zeros(x.size())
            y.copy_(x)
            return y

        def _new_zeros_decomp(inp, size, dtype=None, layout=None, device=None, pin_memory=None):
            return torch.zeros(size, dtype=inp.dtype, device=inp.device)

        factory_func_decomp = {torch.ops.aten.new_zeros.default: _new_zeros_decomp}

        # When new_zeros() decomposes into torch.zero(), we expect ProxyTensorMode
        # to still be (re-entrantly) enabled, so that the `torch.zero()` call
        # returns a ProxyTensor.
        out = make_fx(f, decomposition_table=factory_func_decomp)(torch.ones(2))
        self.assertExpectedInline(out.code, """\



def forward(self, x_1):
    zeros = torch.ops.aten.zeros.default([2], dtype = torch.float32, device = device(type='cpu'), pin_memory = False)
    copy_ = torch.ops.aten.copy_.default(zeros, x_1);  zeros = x_1 = None
    return copy_
    """)

    def test_make_fx_reentrant_dispatch(self):
        def f(x):
            return torch.ops.aten.norm.Scalar(x, 2.0)

        def norm_decomp(x, p=2.0):
            if p != 2.0:
                raise RuntimeError("can't handle with p != 2")
            return torch.sqrt(torch.sum(torch.square(x)))

        decomp = {torch.ops.aten.norm.Scalar: norm_decomp}

        traced = make_fx(f, decomposition_table=decomp, tracing_mode=self.tracing_mode)(torch.rand(3))

        for n in traced.graph.nodes:
            self.assertTrue("square" not in str(n.target))
            self.assertTrue("norm" not in str(n.target))

    @unittest.skipIf(not USE_TORCHVISION, "test requires torchvision")
    def test_resnet18_backward_trace(self):
        mod = torchvision.models.resnet18()

        # An old version of this test called the module directly.  This works
        # for tracing_mode == "real", but for fake tensors, we also have to
        # ensure that the parameters and buffers get wrapped in fake tensors
        # because free fake tensors are not supported.  Fortunately stateless
        # does precisely this for us.
        def f(x, params, buffers):
            for p in params.values():
                p.grad = None
            loss = stateless.functional_call(mod, {**params, **buffers}, (x,)).sum()
            # I could have done this with the functional API, but there is
            # plenty of exercising this; I want to show mutating API still
            # works
            loss.backward()
            return [p.grad for p in params.values()]

        inp = torch.randn(3, 3, 250, 250)
        self._test(f, [inp, dict(mod.named_parameters()), dict(mod.named_buffers())])

    def test_varargs(self):
        def f(*args):
            return sum(args)

        self._test(f, [torch.randn(2), torch.randn(2)])

    def test_proxy_tensor(self):
        def f_grad(x):
            val = x.cos().cos().sum()
            return torch.autograd.grad(val, x)

        def f_backward(x):
            val = x.cos().cos().sum()
            val.backward()
            return x.grad

        for f in [f_grad, f_backward]:
            self._test(f, [torch.randn(3, requires_grad=True)])

    def test_inplace_metadata(self):
        def f(x):
            x = x.clone()
            x.unsqueeze_(-1)
            assert x.shape[-1] == 1
            return x

        self._test(f, [torch.randn(5)])

    def test_mode_tracing_factory_function(self):
        def f(x):
            return x + torch.randn(x.shape)

        # default behavior should trace factory functions
        traced = make_fx(f, tracing_mode=self.tracing_mode)(torch.randn(3))
        self.assertTrue(
            any(
                node.target == aten.randn.default
                for node in traced.graph.nodes
            )
        )

    def test_make_fx_overloads(self):
        def f(x):
            return x.cos() + torch.randn(x.shape)

        traced = make_fx(f, tracing_mode=self.tracing_mode)(torch.randn(3))

        self.assertTrue(all([isinstance(node.target, torch._ops.OpOverload)
                             for node in traced.graph.nodes if node.op == 'call_function']))

    def test_tensor_constants(self):
        def f():
            val = torch.tensor(float('inf'))
            return torch.full((100, 100), val)

        self._test(f, [])

    def test_allclose(self):
        def f(a, b):
            return torch.allclose(a, b)

        self.assertRaisesRegex(
            RuntimeError, "data-dependent",
            lambda: make_fx(f, tracing_mode=self.tracing_mode)(
                torch.zeros(3), torch.zeros(3)
            )
        )

    def test_constant_proxy_tensor_mut(self):
        def f():
            val = torch.tensor(float(1))
            val.add_(2)
            return torch.full((100, 100), val)

        g = make_fx(f, tracing_mode=self.tracing_mode)()
        self.assertEqual(g(), f())
        # In case we mutated shared state in the g graph!
        self.assertEqual(g(), f())

    def test_constant_unbind(self):
        def f():
            val = torch.tensor([2])
            r, = torch.unbind(val, 0)
            return r.item()

        g = make_fx(f, tracing_mode=self.tracing_mode)()
        self.assertEqual(g(), f())

    def test_constant_blowup(self):
        def f():
            val = torch.tensor([2])
            blowup = val.repeat(1000)
            return blowup.sum().item()

        self.assertRaisesRegex(
            RuntimeError, "data-dependent",
            lambda: make_fx(f, tracing_mode=self.tracing_mode)()
        )

    def test_constant_random(self):
        def f():
            val = torch.tensor([2.0])
            val.normal_()
            return val.item()

        self.assertRaisesRegex(
            RuntimeError, "data-dependent",
            lambda: make_fx(f, tracing_mode=self.tracing_mode)()
        )

    def test_decomposition_interpreter(self):
        def fn(x):
            return torch.nn.functional.silu(x)

        x = torch.rand((4, 4))
        fx_module = make_fx(fn, tracing_mode=self.tracing_mode, decomposition_table=None)(x)

        found_silu = False
        for n in fx_module.graph.nodes:
            if n.target == torch.ops.aten.silu or n.target == torch.ops.aten.silu.default:
                found_silu = True

        self.assertTrue(found_silu)

        new_graph = torch.fx.Graph()
        silu_decomp_table = {torch.ops.aten.silu.default: decomposition_table[torch.ops.aten.silu.default]}
        DecompositionInterpreter(
            fx_module,
            new_graph=new_graph,
            decomposition_table=silu_decomp_table,
        ).run(x)

        decomposed_module = torch.fx.GraphModule(fx_module, new_graph)

        for n in decomposed_module.graph.nodes:
            self.assertTrue(n.target != torch.ops.aten.silu)
            self.assertTrue(n.target != torch.ops.aten.silu.default)

        self.assertEqual(fx_module(x), decomposed_module(x))

    def test_make_fx_model_fwd_bwd(self):
        class Foo(torch.nn.Module):
            def __init__(self):
                super().__init__()
                self.linear = torch.nn.Linear(5, 5)

            def forward(self, x):
                return self.linear(x).relu()

        model = Foo()

        def f(x, params):
            out = stateless.functional_call(model, params, x).sum()
            out.backward()
            return list(params.values())
        input = torch.randn(3, 5, requires_grad=True)
        params = dict(model.named_parameters())
        fx_f = make_fx(f, tracing_mode=self.tracing_mode)(input, params)
        # fx may change the order of parameters in list, so using set() to compare
        self.assertTrue(
            torch.allclose(fx_f(input, params)[0], f(input, params)[0])
            or
            torch.allclose(fx_f(input, params)[0], f(input, params)[1])
        )
        self.assertTrue(
            torch.allclose(fx_f(input, params)[1], f(input, params)[0])
            or
            torch.allclose(fx_f(input, params)[1], f(input, params)[1])
        )

    def test_make_fx_model_double_param(self):
        class Emformer(torch.nn.Module):
            def __init__(
                self,
                input_dim: int = 256,
            ) -> None:
                super().__init__()

                self.layer_norm = torch.nn.LayerNorm(input_dim)

            def forward(mod_self, x):  # noqa: B902
                self.assertTrue(isinstance(mod_self.layer_norm.weight, torch.Tensor))
                y = mod_self.layer_norm(x)
                self.assertTrue(isinstance(mod_self.layer_norm.weight, torch.Tensor))
                z = mod_self.layer_norm(y)
                return z


        gm = make_fx(Emformer())(torch.randn(16, 1, 256))
        ops = set([n.target for n in gm.graph.nodes if n.op == 'call_function'])
        self.assertEqual(len(ops), 2)


    def test_make_fx_model_fwd_bwd_wgtupdate(self):
        class Foo(torch.nn.Module):
            def __init__(self):
                super().__init__()
                self.linear = torch.nn.Linear(5, 5)

            def forward(self, x):
                return self.linear(x).relu()

        model = Foo()

        def f(args, params, buffers):
            for p in params.values():
                p.grad = None
            if not isinstance(args, Iterable):
                args = [args]
            params_and_buffers = {**params, **buffers}
            out = stateless.functional_call(model, params_and_buffers, args)
            out.sum().backward()
            return [p - 1e-4 * p.grad for p in params.values()]

        input = torch.randn(3, 5, requires_grad=True)
        params = dict(model.named_parameters())
        buffers = dict(model.named_buffers())
        fx_f = make_fx(f, tracing_mode=self.tracing_mode)(input, params, buffers)
        # fx may change the order of parameters in list, so using set() to compare
        # also there is a numerical difference in results so changing atol from 1e-08 to 1e-03
        self.assertTrue(
            torch.allclose(fx_f(input, params, buffers)[0], f(input, params, buffers)[0], atol=1e-03)
            or
            torch.allclose(fx_f(input, params, buffers)[0], f(input, params, buffers)[1], atol=1e-03)
        )
        self.assertTrue(
            torch.allclose(fx_f(input, params, buffers)[1], f(input, params, buffers)[0], atol=1e-03)
            or
            torch.allclose(fx_f(input, params, buffers)[1], f(input, params, buffers)[1], atol=1e-03)
        )

    def test_trace_subclasses(self):
        def f1(x):
            x = UnwrapTensor(x)
            y = x * 2
            return y

        def f2(x):
            wrapped = UnwrapTensor(x)
            y = x * wrapped
            return y

        inp = [torch.randn(5)]
        self._test(f1, inp)
        self._test(f2, inp)

    def test_partial_decomp(self):
        def f(a, b, c):
            x = torch.addmm(a, b, c)
            y = torch.addmm(a, b, c, beta=2, alpha=1)
            return x + y
        inps = [torch.randn(5, 5), torch.randn(5, 5), torch.randn(5, 5)]
        fx_g = make_fx(f)(*inps)

        def addmm(a, b, c, beta=1, alpha=1):
            if beta == 1 and alpha == 1:
                return NotImplemented
            return beta * a + alpha * (b @ c)

        decomposed_fx = make_fx(f, {aten.addmm.default: addmm})(*inps)

        self.assertEqual(fx_g(*inps), decomposed_fx(*inps))
        self.assertEqual(len([n for n in fx_g.graph.nodes if n.target == aten.addmm.default]), 2)
        self.assertEqual(len([n for n in decomposed_fx.graph.nodes if n.target == aten.addmm.default]), 1)

    def test_decomp_of_capture(self):
        val = torch.randn(5)

        def f(x):
            return x.t() + val.t()

        def nop(x):
            return x.cos()

        traced = make_fx(f, decomposition_table={torch.ops.aten.t.default: nop})(torch.randn(5))
        self.assertEqual(len([n for n in traced.graph.nodes if n.target == torch.ops.aten.t.default]), 0)


    @unittest.skipIf(not HAS_CUDA, 'CUDA-only test')
    def test_amp_cache(self):
        layer = torch.nn.Conv2d(3, 3, 3).cuda()

        def f(x, w):
            return torch.nn.functional.conv2d(x, w, stride=layer.stride)

        inp = torch.randn(4, 3, 10, 10, device='cuda')
        with torch.autocast('cuda'):
            out_graph = make_fx(f)(inp, layer.weight).graph
            out_graph2 = make_fx(f)(inp, layer.weight).graph

        self.assertEqual(len(out_graph.nodes), len(out_graph2.nodes))
        for a, b in zip(out_graph.nodes, out_graph2.nodes):
            self.assertEqual(a.op, b.op)

    def test_has_proxy(self):
        foo = torch.randn(5)

        def f(x):
            self.assertFalse(has_proxy(foo))
            self.assertTrue(has_proxy(x))
            y = x.cos()
            self.assertTrue(has_proxy(y))
            return y

        self.assertFalse(has_proxy(torch.randn(5)))
        make_fx(f)(torch.randn(5))

    def test_strides(self):
        def f(x):
            self.assertTrue(x.is_contiguous())
            self.assertFalse(x.is_contiguous(memory_format=torch.channels_last))
            x = x.permute(0, 3, 1, 2)
            self.assertFalse(x.is_contiguous())
            self.assertTrue(x.is_contiguous(memory_format=torch.channels_last))
            return x
        make_fx(f)(torch.randn(2, 3, 4, 5))

        def f(x):
            self.assertTrue(x.is_contiguous())
            y = x[:, 1]
            self.assertFalse(y.is_contiguous())
            y = x[:, ::2]
            self.assertFalse(y.is_contiguous())
            return x.cos()

        make_fx(f)(torch.randn(2, 3, 4, 5))

class TestGenericProxyTensorReal(TestGenericProxyTensor):
    tracing_mode = "real"


class TestGenericProxyTensorFake(TestGenericProxyTensor):
    tracing_mode = "fake"


def xfail_inherited_tests(tests):
    """
    Given a list of test names which are defined by a superclass of the
    class this decorates, mark them as expected failure.  This is useful
    if you are doing poor man's parameterized tests by subclassing a generic
    test class.
    """
    def deco(cls):
        for t in tests:
            # NB: expectedFailure operates by mutating the method in question,
            # which is why you have to copy the function first
            setattr(cls, t, unittest.expectedFailure(copy_func(getattr(cls, t))))
        return cls
    return deco


@skipIfNoSympy
@xfail_inherited_tests([
    "test_inplace_metadata",
    "test_mode_tracing_factory_function",
    "test_make_fx_overloads",
<<<<<<< HEAD
=======
    "test_resnet18_backward_trace",
>>>>>>> 8ca7820e
    "test_trace_subclasses",
])
class TestGenericProxyTensorSymbolic(TestGenericProxyTensor):
    tracing_mode = "symbolic"


del TestGenericProxyTensor


class TestRealProxyTensor(TestCase):
    pass

class TestFakeProxyTensor(TestCase):
    def test_issue82547(self):
        x = nn.Parameter(torch.randn(3, 3))

        def f():
            return torch.ops.aten.t.default(x)
        self.assertRaisesRegex(Exception, "non-Fake Tensor", lambda: make_fx(f, tracing_mode="fake")())

        class A(torch.Tensor):
            pass

        x = A(torch.randn(3, 3))
        self.assertRaisesRegex(TypeError, "no implementation found", lambda: make_fx(f, tracing_mode="fake")())

    def test_use_fake_and_tensor(self):
        def f(x, y):
            z = torch.tensor([2.0, 3.0])
            return x + y + z

        g = make_fx(f, tracing_mode="fake")(torch.randn(2), torch.randn(2))
        x, y = torch.randn(2), torch.randn(2)
        self.assertEqual(g(x, y), f(x, y))

    def test_alias(self):
        def f(x):
            return torch.ops.aten.alias(x)

        r = str(make_fx(f, tracing_mode="fake")(torch.randn(2)).code).strip()
        # NB: this should not have a detach call
        self.assertExpectedInline(r, """\
def forward(self, x_1):
    alias = torch.ops.aten.alias.default(x_1);  x_1 = None
    return alias""")

    def test_meta(self):
        def f(x):
            a = x.cos()
            b = torch.var_mean(a, dim=0)
            c = b * 2
            return c

        out = make_fx(f, tracing_mode="fake")(torch.randn(5, 5))
        for n in out.graph.nodes:
            if n.op == 'output':
                continue
            self.assertTrue('val' in n.meta)

def _get_node(fx_g, cond):
    for n in fx_g.graph.nodes:
        if cond(n):
            return n
    raise AssertionError

def _get_free_symbols(shape_env):
    vars = tuple(shape_env.var_to_val.keys())
    return len([var for var in vars if var not in shape_env.replacements])

def _trace(f, *args):
    inps = [torch.randn(arg) for arg in args]
    return make_fx(f, tracing_mode="symbolic")(*inps)

# TODO: Need to test the guards themselves specifically as well
@skipIfNoSympy
class TestSymbolicTracing(TestCase):
    def _test_dynamic(self, fn, trace_inputs, test_inputs, assert_eq=True):
        """
        Tests fn traced with trace_inputs against test_inputs
        Also returns shape env
        """
        trace_inputs = [torch.randn(shape) for shape in trace_inputs]
        traced_f = make_fx(fn, tracing_mode="symbolic")(*trace_inputs)
        for input in test_inputs:
            input = [torch.randn(shape) for shape in input]
            rx, ry = traced_f(*input), fn(*input)
            if assert_eq:
                self.assertEqual(rx, ry)
        return traced_f.shape_env


    def test_unary(self):
        def f(x):
            assert x.shape[0] < 20
            return x.cos()
        test_inputs = []
        test_inputs.append([(2, 5)])
        test_inputs.append([(6, 8)])
        shape_env = self._test_dynamic(f, [(3, 4)], test_inputs)
        self.assertTrue(shape_env.evaluate_guards_for_args(torch.randn(4, 5)))
        self.assertFalse(shape_env.evaluate_guards_for_args(torch.randn(25, 5)))
        # TODO: There should eventually be guards for contiguity, but they're
        # not currently being done yet
        assert len(shape_env.guards) == 1, "\n" + shape_env.format_guards()

    def test_binary_broadcast(self):
        def f(a, b):
            c = a * b
            return c

        test_inputs = []
        test_inputs.append([(1, 5), (3, 1)])
        test_inputs.append([(1, 4), (4, 1)])
        shape_env = self._test_dynamic(f, [(1, 2), (3, 1)], test_inputs)
        assert len(shape_env.guards) == 0

    def test_multiply_shape(self):
        def f(a):
            return torch.empty(a.shape[0] * 2)

        r = str(make_fx(f, tracing_mode="symbolic")(torch.empty(4)).code).strip()
        self.assertExpectedInline(r, """\
def forward(self, a_1):
    sym_size = torch.ops.aten.sym_size(a_1, 0);  a_1 = None
    mul = sym_size * 2;  sym_size = None
    empty = torch.ops.aten.empty.memory_format([mul], device = device(type='cpu'), pin_memory = False);  mul = None
    detach = torch.ops.aten.detach.default(empty);  empty = None
    return detach""")

    def test_sqrt_size(self):
        def f(a):
            return a / a.size(-1) ** 0.5

        r = str(make_fx(f, tracing_mode="symbolic")(torch.empty(4)).code).strip()
        self.assertExpectedInline(r, """\
def forward(self, a_1):
    sym_size = torch.ops.aten.sym_size(a_1, 0)
    sym_float = torch.fx.experimental.symbolic_shapes.sym_float(sym_size);  sym_size = None
    pow_1 = sym_float ** 0.5;  sym_float = None
    div = torch.ops.aten.div.Tensor(a_1, pow_1);  a_1 = pow_1 = None
    return div""")


    def test_symint_to_tensor(self):
        def f(a):
            return a / a.shape[0]

        r = str(make_fx(f, tracing_mode="symbolic")(torch.empty(4)).code).strip()
        self.assertExpectedInline(r, """\
def forward(self, a_1):
    sym_size = torch.ops.aten.sym_size(a_1, 0)
    div = torch.ops.aten.div.Tensor(a_1, sym_size);  a_1 = sym_size = None
    return div""")

        r = str(make_fx(f, tracing_mode="symbolic", decomposition_table=decomposition_table)(torch.empty(4)).code).strip()
        self.assertExpectedInline(r, """\
def forward(self, a_1):
    sym_size = torch.ops.aten.sym_size(a_1, 0)
    sym_float = torch.fx.experimental.symbolic_shapes.sym_float(sym_size);  sym_size = None
    div = torch.ops.prims.div.default(a_1, sym_float);  a_1 = sym_float = None
    return div""")

    def test_cat(self):
        def f(a, b):
            val = torch.mul(a, b)
            out = torch.cat([val, val])
            if out.shape[0] * out.shape[1] > 20:
                out = out.cos()
            return out

        test_inputs = []
        test_inputs.append([(1, 5), (6, 1)])
        test_inputs.append([(1, 4), (3, 1)])
        shape_env = self._test_dynamic(f, [(1, 6), (8, 1)], test_inputs)
        self.assertTrue(shape_env.evaluate_guards_for_args(torch.randn(1, 10), torch.randn(6, 1)))
        self.assertFalse(shape_env.evaluate_guards_for_args(torch.randn(1, 2), torch.randn(4, 1)))
        assert len(shape_env.guards) == 1

    def test_new_empty(self):
        def f(a, b):
            return a.new_empty(b.shape[0], b.shape[1] * 2)

        self._test_dynamic(f, [(2, 4), (4, 5)], [[(2, 3), (5, 7)], [(3, 7), (9, 3)]], assert_eq=False)

    def test_size_with_tensor(self):
        def f(tensor):
            max_size = torch.tensor([800, 1216], dtype=torch.int64)
            batch_shape = [2] + list(tensor.shape[:-2]) + list(max_size)
            return tensor.new_empty(batch_shape)

        a = torch.randn(3, 800, 1199)
        self.assertRaisesRegex(
            RuntimeError, "data-dependent", lambda: make_fx(f, tracing_mode="symbolic")(a)
        )

    def test_expand(self):
        def f(a):
            b = torch.mul(a, a)
            c = b.expand(a.shape)
            return c

        self._test_dynamic(f, [(3,)], [[(3,)], [(4,)], [(2,)]])
        self._test_dynamic(f, [(5, 1)], [[(4, 1)], [(3, 1)], [(6, 1)]])

    def test_symbolic_meta(self):
        def f(a, b):
            d = a.new_empty(a.shape[0] + b.shape[0])
            return d
        fx_g = make_fx(f, tracing_mode="symbolic")(torch.randn(5), torch.randn(4))
        fx_g.graph.eliminate_dead_code()
        fx_g.recompile()
        meta_c = _get_node(fx_g, lambda x: x.target == aten.new_empty.default)
        meta_d = _get_node(fx_g, lambda x: x.target == operator.add)
        self.assertTrue(meta_c.meta['val'].shape[0].get_pyobj() == meta_d.meta['val'].expr)

    @unittest.expectedFailure
    def test_backwards(self):
        def get_fw_bw(fn, *extra_args, **extra_kwargs):
            def tmp(*args):
                new_args = tuple(t.detach().requires_grad_(True) for t in args)
                out = fn(*new_args, *extra_args, **extra_kwargs)
                # TODO Use ones_like once it supports symints
                go = torch.empty(out.size()) * 0. + 1.
                res = torch.autograd.grad(out, new_args, go, allow_unused=True)
                return res
            return tmp

        # torch.diag
        shape_env = self._test_dynamic(get_fw_bw(torch.diag), [(2, 2)], [[(3, 3)], [(4, 4)]])
        self.assertTrue(shape_env.evaluate_guards_for_args(torch.randn(5, 5)))
        self.assertFalse(shape_env.evaluate_guards_for_args(torch.randn(6, 5)))
        self.assertEqual(len(shape_env.guards), 3)

        shape_env = self._test_dynamic(get_fw_bw(torch.diag, diagonal=1), [(3, 3)], [[(4, 4)], [(5, 5)]])
        self.assertTrue(shape_env.evaluate_guards_for_args(torch.randn(5, 5)))
        self.assertFalse(shape_env.evaluate_guards_for_args(torch.randn(6, 5)))
        assert len(shape_env.guards) == 4

        shape_env = self._test_dynamic(get_fw_bw(torch.diag, diagonal=1), [(2, 3)], [[(3, 4)], [(4, 5)]])
        self.assertTrue(shape_env.evaluate_guards_for_args(torch.randn(5, 6)))
        self.assertFalse(shape_env.evaluate_guards_for_args(torch.randn(6, 5)))
        self.assertFalse(shape_env.evaluate_guards_for_args(torch.randn(5, 5)))
        assert len(shape_env.guards) == 3

        shape_env = self._test_dynamic(get_fw_bw(torch.diag, diagonal=1), [(4, 3)], [[(5, 4)], [(6, 5)]])
        self.assertTrue(shape_env.evaluate_guards_for_args(torch.randn(6, 5)))
        self.assertFalse(shape_env.evaluate_guards_for_args(torch.randn(5, 6)))
        self.assertFalse(shape_env.evaluate_guards_for_args(torch.randn(5, 5)))
        assert len(shape_env.guards) == 4

        # TODO alban for tomorrow
        # # torch.diagonal
        # shape_env = self._test_dynamic(get_fw_bw(torch.diagonal), [(2, 2)], [[(3, 3)], [(4, 4)]])
        # self.assertTrue(shape_env.evaluate_guards_for_args(torch.randn(5, 5)))
        # self.assertFalse(shape_env.evaluate_guards_for_args(torch.randn(6, 5)))
        # assert len(shape_env.guards) == 3

    def test_return_symint(self):
        def f(x):
            return x.shape[0], x.cos(), x.shape[0] / 5
        self._test_dynamic(f, [(5,)], [[(4,)], [(12,)]])

        def f(x):
            return x.shape
        self._test_dynamic(f, [(5, 3)], [[(4, 6)]])

    def _assert_no_guards(self, fx_g, free_symbols):
        assert _get_free_symbols(fx_g.shape_env) == free_symbols, fx_g.shape_env.var_to_val
        assert len(fx_g.shape_env.get_nontrivial_guards()) == 0, fx_g.shape_env.format_guards()

    def test_guards_equal(self):
        def f(a, b):
            return a * b

        # NB: Numbers are carefully chosen to avoid duck shaping from applying

        fx_g = _trace(f, (5, 6), (5, 6))
        self._assert_no_guards(fx_g, 2)

        fx_g = _trace(f, (5, 6, 7), (5, 6, 7))
        self._assert_no_guards(fx_g, 3)

        fx_g = _trace(f, (5, 1), (1, 6))
        self._assert_no_guards(fx_g, 2)

        def f(a, b, c, d):
            a = a + b
            cat = torch.cat([c, d])
            return a + cat

        fx_g = _trace(f, 7, 7, 4, 3)
        self._assert_no_guards(fx_g, 2)

        def f(a, b, c, d, e):
            vals = [a, b, c, d, e]
            x = a
            for idx in range(len(vals) - 1):
                x = torch.cat([x, vals[idx]]) + vals[idx + 1]
            return x

        fx_g = _trace(f, 2, 4, 8, 16, 32)
        self._assert_no_guards(fx_g, 1)

        def f(a, b):
            a = a.view(b.shape[0])
            return a + b.sum()

        fx_g = _trace(f, (4, 2), 8)
        self._assert_no_guards(fx_g, 2)

        fx_g = _trace(f, (4, 2), (8, 5))
        self._assert_no_guards(fx_g, 3)

        fx_g = _trace(f, (2, 3, 4), 24)
        self._assert_no_guards(fx_g, 3)

    def test_nonidentity_transitive_guards(self):
        def f(a, b, c, d, e):
            vals = [a, b, c, d, e]
            cat_vals = []
            for idx in range(len(vals) - 1):
                cat_vals.append(torch.cat([vals[idx], vals[idx]]))
            final_vals = []
            for a, b in reversed(list(zip(cat_vals, vals[1:]))):
                final_vals.append(a + b)
            return final_vals

        fx_g = _trace(f, 2, 4, 8, 16, 32)
        self._assert_no_guards(fx_g, 1)




make_fx_failures = {
    # unknown
    xfail('allclose'),
    xfail('equal'),
    # empty
    skip('new_empty'),
    skip('empty_like'),
    skip('empty'),
    # flaky
    skip('linalg.lstsq', 'grad_oriented'),
    skip('nn.functional.max_unpool1d', '', device_type='cpu'),
    skip('nn.functional.max_unpool2d', '', device_type='cpu'),
    skip('nn.functional.max_unpool3d', '', device_type='cpu'),
    skip('linalg.lstsq'),  # flaky, probably just a precision issue

    # data-dependent control flow
    xfail('cov'),
    xfail('istft'),
    xfail('nn.functional.gaussian_nll_loss'),
    xfail('tensor_split'),
    xfail('corrcoef'),
    xfail('quantile'),
    xfail('nanquantile'),
    xfail('narrow'),

    # Seems like it's creating a sparse tensor that isn't captured by tensor.is_sparse
    xfail('sparse.sampled_addmm'),

    # proxy tensor doesn't support sparse correctly right now
    skip('to_sparse'),
    # segfaults
    skip('block_diag'),
}

fake_tensor_failures = {
    # FakeTensor fallback doesn't work
    xfail('segment_reduce', 'lengths'),
    xfail('multinomial'),
    xfail('cholesky'),
    xfail('cholesky_inverse'),
    # cannot do these as they rely on tensor data
    xfail('repeat_interleave'),
    # ASAN failures due to divide by 0
    skip('nn.functional.nll_loss'),
}

symbolic_tensor_failures = {
    # extra slow
    skip('nn.functional.max_pool2d'),

    # more missing decomps (sorry i didn't mergesort these into the list below)
    xfail('linalg_det'),  # couldn't find symbolic meta function/decomposition
    xfail('linalg_det_singular'),  # couldn't find symbolic meta function/decomposition
    xfail('linalg_solve'),  # couldn't find symbolic meta function/decomposition
    xfail('linalg_svdvals'),  # couldn't find symbolic meta function/decomposition
    xfail('bernoulli'),  # couldn't find symbolic meta function/decomposition
    xfail('deg2rad'),  # couldn't find symbolic meta function/decomposition
    xfail('nn_functional_binary_cross_entropy'),  # couldn't find symbolic meta function/decomposition
    xfail('nn_functional_mish'),  # couldn't find symbolic meta function/decomposition
    xfail('nn_functional_silu'),  # couldn't find symbolic meta function/decomposition
    xfail('i0'),  # couldn't find symbolic meta function/decomposition
    xfail('special_i1'),  # couldn't find symbolic meta function/decomposition
    xfail('cross'),  # couldn't find symbolic meta function/decomposition
    xfail('linalg_cross'),  # couldn't find symbolic meta function/decomposition
    xfail('linalg_eigvals'),  # couldn't find symbolic meta function/decomposition
    xfail('linalg_householder_product'),  # couldn't find symbolic meta function/decomposition
    xfail('linalg_inv'),  # couldn't find symbolic meta function/decomposition
    xfail('matrix_exp'),  # couldn't find symbolic meta function/decomposition
    xfail('pinverse'),  # couldn't find symbolic meta function/decomposition
    xfail('logaddexp'),  # couldn't find symbolic meta function/decomposition
    xfail('logaddexp2'),  # couldn't find symbolic meta function/decomposition
    xfail('max_reduction_no_dim'),  # couldn't find symbolic meta function/decomposition
    xfail('min_reduction_no_dim'),  # couldn't find symbolic meta function/decomposition
    xfail('rad2deg'),  # couldn't find symbolic meta function/decomposition
    xfail('round'),  # couldn't find symbolic meta function/decomposition
    xfail('special_entr'),  # couldn't find symbolic meta function/decomposition
    xfail('special_erfcx'),  # couldn't find symbolic meta function/decomposition
    xfail('special_log_ndtr'),  # couldn't find symbolic meta function/decomposition
    xfail('special_ndtri'),  # couldn't find symbolic meta function/decomposition
    xfail('special_xlog1py'),  # couldn't find symbolic meta function/decomposition
    xfail('view_as_complex'),  # couldn't find symbolic meta function/decomposition

    # Needs complex-value support
    xfail('polar'),
    xfail('linalg.eig'),
    xfail('linalg.eigvals'),
    skip('masked.logsumexp', ''),  # Tensors of type TensorImpl do not have numel
    xfail('masked.amax', ''),  # aten._to_copy.default - couldn't find symbolic meta function/decomposition
    xfail('masked.amin', ''),  # aten._to_copy.default - couldn't find symbolic meta function/decomposition
    xfail('masked.argmax', ''),  # aten.argmax.default - couldn't find symbolic meta function/decomposition
    xfail('masked.argmin', ''),  # aten.argmin.default - couldn't find symbolic meta function/decomposition
    xfail('masked.cumprod', ''),  # aten._to_copy.default - couldn't find symbolic meta function/decomposition
    xfail('masked.cumsum', ''),  # aten._to_copy.default - couldn't find symbolic meta function/decomposition
    xfail('masked.log_softmax', ''),  # aten._to_copy.default - couldn't find symbolic meta function/decomposition
    xfail('masked.logaddexp', ''),  # aten.logaddexp.default - couldn't find symbolic meta function/decomposition
    xfail('masked.mean', ''),  # ones() received an invalid combination of arguments - got (torch.Size, device=torch.device, ...
    xfail('masked.median', ''),  # aten.nanmedian.dim - couldn't find symbolic meta function/decomposition
    xfail('masked.norm', ''),  # aten.linalg_vector_norm.default - couldn't find symbolic meta function/decomposition
    xfail('masked.prod', ''),  # aten._to_copy.default - couldn't find symbolic meta function/decomposition
    xfail('masked.softmax', ''),  # aten._to_copy.default - couldn't find symbolic meta function/decomposition
    xfail('masked.softmin', ''),  # aten._to_copy.default - couldn't find symbolic meta function/decomposition
    xfail('masked.std', ''),  # ones() received an invalid combination of arguments - got (torch.Size, device=torch.device, d...
    xfail('masked.sum', ''),  # aten._to_copy.default - couldn't find symbolic meta function/decomposition
    xfail('masked.var', ''),  # ones() received an invalid combination of arguments - got (torch.Size, device=torch.device, d...
    xfail('addmv', ''),  # aten.addmv.default - couldn't find symbolic meta function/decomposition
    xfail('addr', ''),  # aten.size.default - couldn't find symbolic meta function/decomposition
    xfail('aminmax', ''),  # aten.aminmax.default - couldn't find symbolic meta function/decomposition
    xfail('argmax', ''),  # aten.argmax.default - couldn't find symbolic meta function/decomposition
    xfail('argmin', ''),  # aten.argmin.default - couldn't find symbolic meta function/decomposition
    xfail('argsort', ''),  # aten.sort.default - couldn't find symbolic meta function/decomposition
    xfail('argwhere', ''),  # aten.nonzero.default - couldn't find symbolic meta function/decomposition
    xfail('baddbmm', ''),  # aten.baddbmm.default - couldn't find symbolic meta function/decomposition
    xfail('bernoulli', ''),  # aten.bernoulli.default - couldn't find symbolic meta function/decomposition
    xfail('bucketize', ''),  # aten.bucketize.Tensor - couldn't find symbolic meta function/decomposition
    xfail('cartesian_prod', ''),  # Tensors of type TensorImpl do not have numel
    xfail('cdist', ''),  # aten.size.default - couldn't find symbolic meta function/decomposition
    xfail('cholesky_solve', ''),  # Could not run 'aten::_cholesky_solve_helper' with arguments from the 'Meta' back...
    xfail('chunk', ''),  # aten.size.default - couldn't find symbolic meta function/decomposition
    xfail('column_stack', ''),  # Tensors of type TensorImpl do not have numel
    xfail('combinations', ''),
    xfail('count_nonzero', ''),  # Could not run 'aten::count_nonzero.dim_IntList' with arguments from the 'Meta' ba...
    xfail('cross', ''),  # aten.linalg_cross.default - couldn't find symbolic meta function/decomposition
    xfail('cummax', ''),  # aten.cummax.default - couldn't find symbolic meta function/decomposition
    xfail('cummin', ''),  # aten.cummin.default - couldn't find symbolic meta function/decomposition
    xfail('cumprod', ''),  # aten.cumprod.default - couldn't find symbolic meta function/decomposition
    xfail('cumulative_trapezoid', ''),  # aten.slice.Tensor - couldn't find symbolic meta function/decomposition
    xfail('deg2rad', ''),  # aten.deg2rad.default - couldn't find symbolic meta function/decomposition
    xfail('diff', ''),  # aten.empty_like.default - couldn't find symbolic meta function/decomposition
    xfail('dist', ''),  # aten.dist.default - couldn't find symbolic meta function/decomposition
    xfail('dsplit', ''),  # aten.slice.Tensor - couldn't find symbolic meta function/decomposition
    xfail('fft.fft2', ''),  # aten.size.default - couldn't find symbolic meta function/decomposition
    xfail('fft.fft', ''),  # aten.size.default - couldn't find symbolic meta function/decomposition
    xfail('fft.fftn', ''),  # aten.size.default - couldn't find symbolic meta function/decomposition
    xfail('fft.fftshift', ''),  # aten.size.default - couldn't find symbolic meta function/decomposition
    xfail('fft.hfft2', ''),  # aten.size.default - couldn't find symbolic meta function/decomposition
    xfail('fft.hfft', ''),  # aten._to_copy.default - couldn't find symbolic meta function/decomposition
    xfail('fft.hfftn', ''),  # aten.size.default - couldn't find symbolic meta function/decomposition
    xfail('fft.ifft2', ''),  # aten.size.default - couldn't find symbolic meta function/decomposition
    xfail('fft.ifft', ''),  # aten.size.default - couldn't find symbolic meta function/decomposition
    xfail('fft.ifftn', ''),  # aten.size.default - couldn't find symbolic meta function/decomposition
    xfail('fft.ifftshift', ''),  # aten.size.default - couldn't find symbolic meta function/decomposition
    xfail('fft.ihfft2', ''),  # aten.size.default - couldn't find symbolic meta function/decomposition
    xfail('fft.ihfft', ''),  # aten.size.default - couldn't find symbolic meta function/decomposition
    xfail('fft.ihfftn', ''),  # aten.size.default - couldn't find symbolic meta function/decomposition
    xfail('fft.irfft2', ''),  # aten.size.default - couldn't find symbolic meta function/decomposition
    xfail('fft.irfft', ''),  # aten._to_copy.default - couldn't find symbolic meta function/decomposition
    xfail('fft.irfftn', ''),  # aten.size.default - couldn't find symbolic meta function/decomposition
    xfail('fft.rfft2', ''),  # aten.size.default - couldn't find symbolic meta function/decomposition
    xfail('fft.rfft', ''),  # aten.size.default - couldn't find symbolic meta function/decomposition
    xfail('fft.rfftn', ''),  # aten.size.default - couldn't find symbolic meta function/decomposition
    xfail('unflatten', ''),  # RuntimeError: Trying to call aten.size on a tensor with symbolic shapes...
    xfail('frexp', ''),  # aten.frexp.Tensor - couldn't find symbolic meta function/decomposition
    xfail('geqrf', ''),  # aten.geqrf.default - couldn't find symbolic meta function/decomposition
    xfail('gradient', ''),  # aten.size.default - couldn't find symbolic meta function/decomposition
    xfail('histc', ''),  # Could not run 'aten::histc' with arguments from the 'Meta' backend. This could be because...
    xfail('histogram', ''),  # Could not run 'aten::histogram.bin_ct' with arguments from the 'Meta' backend. This c...
    xfail('histogramdd', ''),  # aten._histogramdd_bin_edges.default - couldn't find symbolic meta function/decomposition
    xfail('hsplit', ''),  # aten.size.default - couldn't find symbolic meta function/decomposition
    xfail('i0', ''),  # aten.i0.default - couldn't find symbolic meta function/decomposition
    xfail('index_reduce', ''),  # Float
    xfail('inner', ''),  # aten.size.default - couldn't find symbolic meta function/decomposition
    xfail('isclose', ''),  # The underlying op of 'aten.stride' has no overload name '_schema'
    xfail('isin', ''),  # aten.isin.Tensor_Tensor - couldn't find symbolic meta function/decomposition
    xfail('kron', ''),  # aten.size.default - couldn't find symbolic meta function/decomposition
    xfail('kthvalue', ''),  # aten.kthvalue.default - couldn't find symbolic meta function/decomposition
    xfail('lerp', ''),  # aten.lerp.Scalar - couldn't find symbolic meta function/decomposition
    xfail('linalg.cholesky', ''),  # aten.linalg_cholesky_ex.default - couldn't find symbolic meta function/decomposition
    xfail('linalg.cholesky_ex', ''),  # aten.linalg_cholesky_ex.default - couldn't find symbolic meta function/decomposition
    xfail('linalg.cond', ''),  # Tensors of type TensorImpl do not have numel
    xfail('linalg.cross', ''),  # aten.linalg_cross.default - couldn't find symbolic meta function/decomposition
    xfail('linalg.det', ''),  # aten._linalg_det.default - couldn't find symbolic meta function/decomposition
    xfail('linalg.det', 'singular'),  # aten._linalg_det.default - couldn't find symbolic meta function/decomposition
    xfail('linalg.eigh', ''),  # aten._linalg_eigh.default - couldn't find symbolic meta function/decomposition
    xfail('linalg.eigvalsh', ''),  # aten._linalg_eigh.default - couldn't find symbolic meta function/decomposition
    xfail('linalg.householder_product', ''),  # aten.linalg_householder_product.default - couldn't find symbolic meta funct...
    xfail('linalg.inv', ''),  # aten.linalg_inv_ex.default - couldn't find symbolic meta function/decomposition
    xfail('linalg.inv_ex', ''),  # aten.linalg_inv_ex.default - couldn't find symbolic meta function/decomposition
    xfail('linalg.ldl_factor', ''),  # aten.linalg_ldl_factor_ex.default - couldn't find symbolic meta function/decomposition
    xfail('linalg.ldl_factor_ex', ''),  # aten.linalg_ldl_factor_ex.default - couldn't find symbolic meta function/decompos...
    xfail('linalg.ldl_solve', ''),  # aten.linalg_ldl_solve.default - couldn't find symbolic meta function/decomposition
    xfail('linalg.lu', ''),  # aten.linalg_lu.default - couldn't find symbolic meta function/decomposition
    xfail('linalg.lu_factor', ''),  # aten.linalg_lu_factor_ex.default - couldn't find symbolic meta function/decomposition
    xfail('linalg.lu_factor_ex', ''),  # aten.linalg_lu_factor_ex.default - couldn't find symbolic meta function/decomposition
    xfail('linalg.lu_solve', ''),  # aten.linalg_lu_solve.default - couldn't find symbolic meta function/decomposition
    xfail('linalg.matrix_power'),  # RuntimeError: Trying to call aten.size on a tensor with symbolic shape
    xfail('linalg.matrix_norm', ''),  # aten.linalg_vector_norm.default - couldn't find symbolic meta function/decomposition
    xfail('linalg.matrix_rank', ''),  # aten.size.default - couldn't find symbolic meta function/decomposition
    xfail('linalg.matrix_rank', 'hermitian'),  # aten.size.default - couldn't find symbolic meta function/decomposition
    xfail('linalg.multi_dot', ''),  # aten.size.default - couldn't find symbolic meta function/decomposition
    xfail('linalg.norm', ''),  # TensorImpl do not have numel
    xfail('linalg.norm', 'subgradients_at_zero'),  # TensorImpl do not have numel
    xfail('linalg.pinv', ''),  # aten.linalg_pinv.atol_rtol_tensor - couldn't find symbolic meta function/decomposition
    xfail('linalg.pinv', 'singular'),  # aten.linalg_cholesky_ex.default - couldn't find symbolic meta function/decomposition
    xfail('linalg.pinv', 'hermitian'),  # aten.linalg_pinv.atol_rtol_tensor - couldn't find symbolic meta function/decompo...
    xfail('linalg.qr', ''),  # aten.linalg_qr.default - couldn't find symbolic meta function/decomposition
    xfail('linalg.slogdet', ''),  # aten._linalg_slogdet.default - couldn't find symbolic meta function/decomposition
    xfail('linalg.solve', ''),  # aten._linalg_solve_ex.default - couldn't find symbolic meta function/decomposition
    xfail('linalg.solve_ex', ''),  # aten._linalg_solve_ex.default - couldn't find symbolic meta function/decomposition
    xfail('linalg.solve_triangular', ''),  # aten.linalg_solve_triangular.default - couldn't find symbolic meta function/de...
    xfail('linalg.svd', ''),  # aten._linalg_svd.default - couldn't find symbolic meta function/decomposition
    xfail('linalg.svdvals', ''),  # aten._linalg_svd.default - couldn't find symbolic meta function/decomposition
    xfail('linalg.tensorinv', ''),  # aten.size.default - couldn't find symbolic meta function/decomposition
    xfail('linalg.tensorsolve', ''),  # aten.size.default - couldn't find symbolic meta function/decomposition
    xfail('linalg.vander', ''),  # aten.size.default - couldn't find symbolic meta function/decomposition
    xfail('logaddexp2', ''),  # aten.logaddexp2.default - couldn't find symbolic meta function/decomposition
    xfail('logaddexp', ''),  # aten.logaddexp.default - couldn't find symbolic meta function/decomposition
    xfail('logcumsumexp', ''),  # aten.logcumsumexp.default - couldn't find symbolic meta function/decomposition
    xfail('logdet', ''),  # aten.size.default - couldn't find symbolic meta function/decomposition
    xfail('lu', ''),  # aten.linalg_lu_factor_ex.default - couldn't find symbolic meta function/decomposition
    xfail('lu_solve', ''),  # aten.linalg_lu_solve.default - couldn't find symbolic meta function/decomposition
    xfail('lu_unpack', ''),  # aten.lu_unpack.default - couldn't find symbolic meta function/decomposition
    xfail('masked_fill', ''),  # expected predicate to be bool, got torch.float32
    xfail('masked_scatter', ''),  # aten.masked_scatter.default - couldn't find symbolic meta function/decomposition
    xfail('masked_select', ''),  # aten.masked_select.default - couldn't find symbolic meta function/decomposition
    xfail('matrix_exp', ''),  # aten.linalg_matrix_exp.default - couldn't find symbolic meta function/decomposition
    xfail('median', ''),  # Could not run 'aten::median' with arguments from the 'Meta' backend. This could be becau...
    xfail('meshgrid', 'list_of_tensors'),  # Tensors of type TensorImpl do not have numel
    xfail('meshgrid', 'variadic_tensors'),  # Tensors of type TensorImpl do not have numel
    xfail('min', 'reduction_with_dim'),  # aten.min.dim - couldn't find symbolic meta function/decomposition
    xfail('mode', ''),  # aten.mode.default - couldn't find symbolic meta function/decomposition
    xfail('msort', ''),  # aten.sort.default - couldn't find symbolic meta function/decomposition
    xfail('nan_to_num', ''),  # Cannot cast FakeTensor(FakeTensor(..., device='meta', size=()), cpu) to number
    xfail('nanquantile', ''),  # Could not run 'aten::equal' with arguments from the 'Meta' backend.
    xfail('narrow', ''),  # aten.size.default - couldn't find symbolic meta function/decomposition
    xfail('nn.functional.adaptive_avg_pool3d', ''),  # aten._adaptive_avg_pool3d.default - couldn't find symbolic meta func...
    xfail('nn.functional.adaptive_max_pool1d', ''),  # aten.size.default - couldn't find symbolic meta function/decomposition
    xfail('nn.functional.adaptive_max_pool2d', ''),  # aten.adaptive_max_pool2d.default - couldn't find symbolic meta funct...
    xfail('nn.functional.adaptive_max_pool3d', ''),  # argument 'output_size' (position 2) must be tupl...
    xfail('nn.functional.avg_pool3d', ''),  # aten.avg_pool3d.default - couldn't find symbolic meta function/decomposition
    xfail('nn.functional.bilinear', ''),  # aten.size.default - couldn't find symbolic meta function/decomposition
    xfail('nn.functional.binary_cross_entropy', ''),  # aten.new_empty.default - couldn't find symbolic meta function/decom...
    xfail('nn.functional.conv1d', ''),  # aten.convolution.default - couldn't find symbolic meta function/decomposition
    xfail('nn.functional.conv2d', ''),  # aten.convolution.default - couldn't find symbolic meta function/decomposition
    xfail('nn.functional.cosine_embedding_loss', ''),  # The underlying op of 'aten.stride' has no overload name '_schema'
    xfail('nn.functional.cosine_similarity', ''),  # aten.size.default - couldn't find symbolic meta function/decomposition
    xfail('nn.functional.cross_entropy', ''),  # aten.size.default - couldn't find symbolic meta function/decomposition
    xfail('nn.functional.ctc_loss'),  # aten._ctc_loss.Tensor - couldn't find symbolic meta function/decomposition
    xfail('nn.functional.dropout2d', ''),  # Tensors of type TensorImpl do not have numel
    xfail('nn.functional.dropout3d', ''),  # Tensors of type TensorImpl do not have numel
    xfail('nn.functional.dropout', ''),  # Tensors of type TensorImpl do not have numel
    xfail('nn.functional.embedding_bag', ''),  # aten._embedding_bag_forward_only.default - couldn't find symbolic meta fun...
    xfail('nn.functional.embedding', ''),  # argument 'size' must be tuple of ints, but found element of type tor...
    xfail('nn.functional.fractional_max_pool2d', ''),  # argument 'size' must be tuple of ints, but found element of t...
    xfail('nn.functional.fractional_max_pool3d', ''),  # argument 'size' must be tuple of ints, but found element of t...
    xfail('nn.functional.grid_sample', ''),  # aten.grid_sampler_2d.default - couldn't find symbolic meta function/decompos...
    xfail('nn.functional.group_norm', ''),  # 'torch._C.SymIntNode' and 'int'
    xfail('nn.functional.hinge_embedding_loss', ''),  # aten.empty_like.default - couldn't find symbolic meta function/deco...
    xfail('nn.functional.interpolate', 'area'),  # aten.size.default - couldn't find symbolic meta function/decomposition
    xfail('nn.functional.interpolate', 'bicubic'),  # aten.upsample_bicubic2d.vec - couldn't find symbolic meta function/d...
    xfail('nn.functional.interpolate', 'bilinear'),  # aten.upsample_bilinear2d.vec - couldn't find symbolic meta function...
    xfail('nn.functional.interpolate', 'linear'),  # aten.upsample_linear1d.vec - couldn't find symbolic meta function/dec...
    xfail('nn.functional.interpolate', 'nearest'),  # aten.upsample_nearest1d.vec - couldn't find symbolic meta function/d...
    xfail('nn.functional.interpolate', 'trilinear'),  # aten.upsample_trilinear3d.vec - couldn't find symbolic meta functi...
    xfail('nn.functional.margin_ranking_loss', ''),  # The underlying op of 'aten.stride' has no overload name '_schema'
    xfail('nn.functional.max_pool1d', ''),  # Trying to call aten.size on a tensor with symbolic shapes.
    xfail('nn.functional.max_pool3d', ''),  # aten.max_pool3d_with_indices.default - couldn't find symbolic meta function/d...
    xfail('nn.functional.max_unpool1d', 'grad'),  # aten.max_unpool2d.default - couldn't find symbolic meta function/decom...
    xfail('nn.functional.max_unpool2d', 'grad'),  # aten.max_unpool2d.default - couldn't find symbolic meta function/decom...
    xfail('nn.functional.max_unpool3d', 'grad'),  # aten.max_unpool3d.default - couldn't find symbolic meta function/decom...
    xfail('nn.functional.multi_margin_loss', ''),  # Could not run 'aten::multi_margin_loss' with arguments from the...
    xfail('nn.functional.multilabel_margin_loss', ''),  # Could not run 'aten::multilabel_margin_loss_forward' with ...
    xfail('nn.functional.pad', 'circular'),  # aten.size.default - couldn't find symbolic meta function/decomposition
    xfail('nn.functional.pad', 'reflect'),  # aten.reflection_pad1d.default - couldn't find symbolic meta function/decompo...
    xfail('nn.functional.pad', 'replicate'),  # aten.replication_pad1d.default - couldn't find symbolic meta function/deco...
    xfail('nn.functional.pdist', ''),  # Could not run 'aten::_pdist_forward' with arguments from the 'Meta' backend...
    xfail('nn.functional.pixel_shuffle', ''),  # aten.pixel_shuffle.default - couldn't find symbolic meta function/decompos...
    xfail('nn.functional.pixel_unshuffle', ''),  # aten.pixel_unshuffle.default - couldn't find symbolic meta function/deco...
    xfail('nn.functional.rrelu', ''),  # aten.empty_like.default - couldn't find symbolic meta function/decomposition
    xfail('nn.functional.smooth_l1_loss', ''),  # aten.size.default - couldn't find symbolic meta function/decomposition
    xfail('nn.functional.unfold', ''),  # aten.im2col.default - couldn't find symbolic meta function/decomposition
    xfail('nn.functional.upsample_bilinear', ''),  # aten.upsample_bilinear2d.vec - couldn't find symbolic meta function/de...
    xfail('nn.functional.upsample_nearest', ''),  # aten.upsample_nearest1d.vec - couldn't find symbolic meta function/deco...
    xfail('norm', 'nuc'),  # aten._linalg_svd.default - couldn't find symbolic meta function/decomposition
    xfail('normal', ''),  # aten.normal.Tensor_Tensor - couldn't find symbolic meta function/decomposition
    xfail('normal', 'number_mean'),  # aten.normal.float_Tensor - couldn't find symbolic meta function/decomposition
    xfail('ormqr', ''),  # aten.ormqr.default - couldn't find symbolic meta function/decomposition
    xfail('outer', ''),  # aten.size.default - couldn't find symbolic meta function/decomposition
    xfail('pca_lowrank', ''),  # aten.mm.default - couldn't find symbolic meta function/decomposition
    xfail('pinverse', ''),  # aten.linalg_pinv.atol_rtol_tensor - couldn't find symbolic meta function/decomposition
    xfail('polygamma', 'polygamma_n_0'),  # aten.polygamma.default - couldn't find symbolic meta function/decomposition
    xfail('polygamma', 'polygamma_n_1'),  # aten.polygamma.default - couldn't find symbolic meta function/decomposition
    xfail('polygamma', 'polygamma_n_2'),  # aten.polygamma.default - couldn't find symbolic meta function/decomposition
    xfail('polygamma', 'polygamma_n_3'),  # aten.polygamma.default - couldn't find symbolic meta function/decomposition
    xfail('polygamma', 'polygamma_n_4'),  # aten.polygamma.default - couldn't find symbolic meta function/decomposition
    xfail('put', ''),  # aten.clone.default - couldn't find symbolic meta function/decomposition
    xfail('quantile', ''),  # Could not run 'aten::equal' with arguments from the 'Meta' backend.
    xfail('qr', ''),  # aten.linalg_qr.default - couldn't find symbolic meta function/decomposition
    xfail('rad2deg', ''),  # aten.rad2deg.default - couldn't find symbolic meta function/decomposition
    xfail('renorm', ''),  # aten.renorm.default - couldn't find symbolic meta function/decomposition
    xfail('reshape_as', ''),  # aten.size.default - couldn't find symbolic meta function/decomposition
    xfail('resize_', ''),  # aten.clone.default - couldn't find symbolic meta function/decomposition
    xfail('resize_as_', ''),  # aten.clone.default - couldn't find symbolic meta function/decomposition
    xfail('roll', ''),  # Tensors of type TensorImpl do not have numel
    xfail('round', ''),  # aten.round.default - couldn't find symbolic meta function/decomposition
    xfail('round', 'decimals_0'),  # aten.round.decimals - couldn't find symbolic meta function/decomposition
    xfail('round', 'decimals_3'),  # aten.round.decimals - couldn't find symbolic meta function/decomposition
    xfail('round', 'decimals_neg_3'),  # aten.round.decimals - couldn't find symbolic meta function/decomposition
    xfail('scatter', ''),  # aten.scatter.src - couldn't find symbolic meta function/decomposition
    xfail('scatter_reduce', 'amax'),  # aten.scatter_reduce.two - couldn't find symbolic meta function/decomposition
    xfail('scatter_reduce', 'amin'),  # aten.scatter_reduce.two - couldn't find symbolic meta function/decomposition
    xfail('scatter_reduce', 'mean'),  # aten.scatter_reduce.two - couldn't find symbolic meta function/decomposition
    xfail('scatter_reduce', 'prod'),  # aten.scatter_reduce.two - couldn't find symbolic meta function/decomposition
    xfail('scatter_reduce', 'sum'),  # aten.scatter_reduce.two - couldn't find symbolic meta function/decomposition
    xfail('searchsorted', ''),  # Could not run 'aten::searchsorted.Tensor' with arguments from the 'Meta' backend. ...
    xfail('segment_reduce', 'offsets'),  # aten.segment_reduce.default - couldn't find symbolic meta function/decomposition
    xfail('sort', ''),  # aten.sort.default - couldn't find symbolic meta function/decomposition
    xfail('special.airy_ai', ''),  # aten.special_airy_ai.default - couldn't find symbolic meta function/decomposition
    xfail('special.bessel_y0', ''),  # aten.special_bessel_y0.default - couldn't find symbolic meta function/decomposition
    xfail('special.bessel_y1', ''),  # aten.special_bessel_y1.default - couldn't find symbolic meta function/decomposition
    xfail('special.chebyshev_polynomial_t', ''),  # aten.special_chebyshev_polynomial_t.default - couldn't find symbolic me...
    xfail('special.chebyshev_polynomial_u', ''),  # aten.special_chebyshev_polynomial_u.default - couldn't find symbolic me...
    xfail('special.hermite_polynomial_h', ''),  # aten.special_hermite_polynomial_h.default - couldn't find symbolic meta f...
    xfail('special.hermite_polynomial_he', ''),  # aten.special_hermite_polynomial_he.default - couldn't find symbolic meta...
    xfail('special.laguerre_polynomial_l', ''),  # aten.special_laguerre_polynomial_l.default - couldn't find symbolic meta...
    xfail('special.modified_bessel_i0', ''),  # aten.special_modified_bessel_i0.default - couldn't find symbolic meta funct...
    xfail('special.modified_bessel_i1', ''),  # aten.special_modified_bessel_i1.default - couldn't find symbolic meta funct...
    xfail('special.modified_bessel_k0', ''),  # aten.special_modified_bessel_k0.default - couldn't find symbolic meta funct...
    xfail('special.modified_bessel_k1', ''),  # aten.special_modified_bessel_k1.default - couldn't find symbolic meta funct...
    xfail('special.polygamma', 'special_polygamma_n_0'),  # aten.polygamma.default - couldn't find symbolic meta function/...
    xfail('special.scaled_modified_bessel_k0', ''),  # aten.special_scaled_modified_bessel_k0.default - couldn't find symbo...
    xfail('special.scaled_modified_bessel_k1', ''),  # aten.special_scaled_modified_bessel_k1.default - couldn't find symbo...
    xfail('special.xlog1py', ''),  # aten.special_xlog1py.default - couldn't find symbolic meta function/decomposition
    xfail('split', ''),  # 'torch._C.SymIntNode' and 'int'
    xfail('stft', ''),  # argument 'size' must be tuple of ints, but found element of type torch._C.SymIntNode at...
    xfail('sum_to_size', ''),  # aten.size.default - couldn't find symbolic meta function/decomposition
    xfail('svd', ''),  # aten._linalg_svd.default - couldn't find symbolic meta function/decomposition
    xfail('svd_lowrank', ''),  # aten.mm.default - couldn't find symbolic meta function/decomposition
    xfail('symeig', ''),  # aten.symeig.default - couldn't find symbolic meta function/decomposition
    xfail('take_along_dim', ''),  # dtype of indices should be Long but got Float
    xfail('take', ''),  # aten.take.default - couldn't find symbolic meta function/decomposition
    xfail('tensordot', ''),  # aten.size.default - couldn't find symbolic meta function/decomposition
    xfail('topk', ''),  # aten.topk.default - couldn't find symbolic meta function/decomposition
    xfail('trapz', ''),  # aten.size.default - couldn't find symbolic meta function/decomposition
    xfail('trapezoid', ''),  # aten.size.default - couldn't find symbolic meta function/decomposition
    xfail('triangular_solve', ''),  # aten.triangular_solve.default - couldn't find symbolic meta function/decomposition
    xfail('view_as_complex', ''),  # aten.view_as_complex.default - couldn't find symbolic meta function/decomposition
    xfail('view_as', ''),  # aten.size.default - couldn't find symbolic meta function/decomposition
    xfail('vsplit', ''),  # aten.size.default - couldn't find symbolic meta function/decomposition
    xfail('unbind', ''),  # aten.unbind.int - couldn't find symbolic meta function/decomposition
}
symbolic_tensor_segfaults = {
    skip('nn.functional.batch_norm')  # Segfault??
}

symbolic_tensor_failures.update(symbolic_tensor_segfaults)

def _test_make_fx_helper(self, device, dtype, op, tracing_mode):
    def f(args, kwargs):
        return op.op(*args, **kwargs)
    sample_inputs_itr = op.sample_inputs(device, dtype, requires_grad=False)
    new_f = None

    # Limit ourselves to first 100 inputs so symbolic tracing tests don't take too long
    for sample_input in itertools.islice(sample_inputs_itr, 100):
        args = [sample_input.input] + list(sample_input.args)
        kwargs = sample_input.kwargs

        try:
            new_f = make_fx(f, tracing_mode=tracing_mode)(args, kwargs)
        except DynamicOutputShapeException as e:
            self.skipTest("Dynamic output shape operation in trace")
        for arg in args:
            if isinstance(arg, torch.Tensor) and arg.dtype == torch.float:
                arg.uniform_(0, 1)
        try:
            old_out = f(args, kwargs)
        except Exception:
            continue
        new_out = wrapper_set_seed(new_f, args, kwargs)
        self.assertEqual(new_out, old_out)

class TestProxyTensorOpInfo(TestCase):
    @ops(op_db, allowed_dtypes=(torch.float,))
    @skipOps('TestProxyTensorOpInfo', 'test_make_fx_exhaustive', make_fx_failures)
    def test_make_fx_exhaustive(self, device, dtype, op):
        _test_make_fx_helper(self, device, dtype, op, "real")

    @ops(op_db, allowed_dtypes=(torch.float,))
    @skipOps('TestProxyTensorOpInfo', 'test_make_fx_fake_exhaustive', make_fx_failures.union(fake_tensor_failures))
    def test_make_fx_fake_exhaustive(self, device, dtype, op):
        _test_make_fx_helper(self, device, dtype, op, "fake")

    @skipIfNoSympy
    @ops(op_db, allowed_dtypes=(torch.float,))
    @skipOps('TestProxyTensorOpInfo', 'test_make_fx_symbolic_exhaustive',
             make_fx_failures | fake_tensor_failures | symbolic_tensor_failures)
    def test_make_fx_symbolic_exhaustive(self, device, dtype, op):
        _test_make_fx_helper(self, device, dtype, op, "symbolic")


only_for = ("cpu")
instantiate_device_type_tests(TestProxyTensorOpInfo, globals(), only_for=only_for)


if __name__ == '__main__':
    run_tests()<|MERGE_RESOLUTION|>--- conflicted
+++ resolved
@@ -715,10 +715,7 @@
     "test_inplace_metadata",
     "test_mode_tracing_factory_function",
     "test_make_fx_overloads",
-<<<<<<< HEAD
-=======
     "test_resnet18_backward_trace",
->>>>>>> 8ca7820e
     "test_trace_subclasses",
 ])
 class TestGenericProxyTensorSymbolic(TestGenericProxyTensor):
