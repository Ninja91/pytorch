# Owner(s): ["module: nn"]

import unittest
import sys
import os
import subprocess

import torch

import torch.nn.utils.stateless as stateless
from torch.testing._internal.common_cuda import TEST_MULTIGPU
from torch.testing._internal.common_utils import run_tests, TestCase, parametrize, instantiate_parametrized_tests, \
    subtest


class MockModule(torch.nn.Module):
    def __init__(self):
        super().__init__()
        self.l1 = torch.nn.Linear(1, 1)
        self.register_buffer('buffer', torch.ones(1))

    def forward(self, x):
        return self.l1(x) + self.buffer

class MockTiedModule(torch.nn.Module):
    def __init__(self):
        super().__init__()
        self.l1 = torch.nn.Linear(1, 1)
        self.tied_bias = self.l1.bias
        self.register_buffer('buffer', torch.ones(1))
        self.register_buffer('tied_buffer', self.buffer)

    def forward(self, x):
        return self.l1(x) + self.tied_bias + self.buffer + self.tied_buffer


class TestStatelessFunctionalAPI(TestCase):
    def _run_call_with_mock_module(self, module, functional_call, device='cpu', prefix=''):

        x = torch.rand((1, 1)).to(device)
        weight = torch.tensor([[1.0]], device=device)
        bias = torch.tensor([0.0], device=device)
        buffer = torch.tensor([0.0], device=device)
        if prefix != '':
            parameters = {f'{prefix}.l1.weight': weight,
                          f'{prefix}.l1.bias': bias,
                          f'{prefix}.buffer': buffer}
        else:
            parameters = {'l1.weight': weight,
                          'l1.bias': bias,
                          'buffer': buffer}
        to_check = module
        if prefix != '':
            to_check = getattr(module, prefix)
        prev_weight = to_check.l1.weight.clone()
        prev_buffer = to_check.buffer.clone()
        # the parameters represent an identity function contrary to the
        # existing params in module. So here we expect the result to be the
        # same as the input if the weight swapping went well.
        res = functional_call(module, parameters, x)
        self.assertEqual(x, res)
        # check that the weight remain unmodified
        cur_weight = to_check.l1.weight
        cur_buffer = to_check.buffer
        self.assertEqual(cur_weight, prev_weight)
        self.assertEqual(cur_buffer, prev_buffer)

    @parametrize("functional_call", [
        subtest(torch.func.functional_call, "torch_func"),
        subtest(stateless.functional_call, "stateless")
    ])
    def test_functional_call(self, functional_call):
        module = MockModule()
        self._run_call_with_mock_module(module, functional_call)

    @parametrize("functional_call", [
        subtest(torch.func.functional_call, "torch_func"),
        subtest(stateless.functional_call, "stateless")
    ])
    def test_functional_call_with_jit(self, functional_call):
        module = MockModule()
        jit_module = torch.jit.script(module)
        with self.assertRaisesRegex(
            RuntimeError,
            r'used with Jitted modules'
        ):
            self._run_call_with_mock_module(jit_module, functional_call)
        x = torch.rand((1, 1))
        traced_module = torch.jit.trace(module, x)
        with self.assertRaisesRegex(
            RuntimeError,
            r'used with Jitted modules'
        ):
            self._run_call_with_mock_module(traced_module, functional_call)

    @unittest.skipIf(not TEST_MULTIGPU, 'multi-GPU not supported')
    @unittest.skip("This doesn't work right now")
    @parametrize("functional_call", [
        subtest(torch.func.functional_call, "torch_func"),
        subtest(stateless.functional_call, "stateless")
    ])
    def test_functional_call_with_data_parallel(self, functional_call):
        module = MockModule()
        module.cuda()
        dp_module = torch.nn.DataParallel(module, [0, 1])
        self._run_call_with_mock_module(dp_module, functional_call, device='cuda', prefix='module')

    @parametrize("functional_call", [
        subtest(torch.func.functional_call, "torch_func"),
        subtest(stateless.functional_call, "stateless")
    ])
    def test_functional_call_with_gradient(self, functional_call):
        module = MockModule()
        x = torch.rand((1, 1))
        weight = torch.tensor([[1.0]], requires_grad=True)
        bias = torch.tensor([0.0], requires_grad=True)
        buffer = torch.tensor([0.0])
        parameters = {'l1.weight': weight,
                      'l1.bias': bias,
                      'buffer': buffer}
        res = functional_call(module, parameters, x)
        # Check that a backward step calculates the gradient of the supplied parameters
        res.backward()
        self.assertIsNotNone(weight.grad)
        self.assertIsNotNone(bias.grad)
        self.assertIsNone(buffer.grad)
        # Gradient was not calculated for the module stated and buffers
        self.assertIsNone(module.l1.weight.grad)
        self.assertIsNone(module.l1.bias.grad)
        self.assertIsNone(module.buffer.grad)

    @parametrize("functional_call", [
        subtest(torch.func.functional_call, "torch_func"),
        subtest(stateless.functional_call, "stateless")
    ])
    def test_functional_batch_norm(self, functional_call):
        module = torch.nn.BatchNorm1d(10)
        module.train()  # Allow stats update
        # lets replace the running_mean buffer and check if its correctly updated
        x = torch.full((20, 10), 128.0)
        rm = torch.zeros(10)
        parameters = {'running_mean': rm}
        prev_rm = module.running_mean.clone()
        res = functional_call(module, parameters, x)
        cur_rm = module.running_mean
        self.assertEqual(cur_rm, prev_rm)
        self.assertEqual(rm, torch.full((10,), 12.8))
        # Now run functional without reparametrization and check that the module has
        # been updated
        res = functional_call(module, {}, x)
        self.assertEqual(module.running_mean, torch.full((10,), 12.8))

    @parametrize("functional_call", [
        subtest(torch.func.functional_call, "torch_func"),
        subtest(stateless.functional_call, "stateless")
    ])
    def test_circular_references(self, functional_call):
        module = MockModule()
        # Add a circular reference
        module.l1.m = module
        x = torch.rand((1, 1))
        weight = torch.tensor([[1.0]])
        bias = torch.tensor([0.0])
        buffer = torch.tensor([0.0])
        parameters = {'l1.m.l1.weight': weight,
                      'l1.bias': bias,
                      'l1.m.buffer': buffer}
        prev_weight = module.l1.weight.clone()
        prev_buffer = module.buffer.clone()
<<<<<<< HEAD
        res = stateless.functional_call(module, parameters, x, tie_weights=False)
=======
        res = functional_call(module, parameters, x)
>>>>>>> 5bd6ef06
        self.assertEqual(x, res)
        # check that the weights remain unmodified and were correctly accesed
        cur_weight = module.l1.weight
        cur_buffer = module.buffer
        self.assertEqual(cur_weight, prev_weight)
        self.assertEqual(cur_buffer, prev_buffer)

    @parametrize("functional_call", [
        subtest(torch.func.functional_call, "torch_func"),
        subtest(stateless.functional_call, "stateless")
    ])
    def test_reparametrized_module_change_parametrization_original(self, functional_call):
        module = MockModule()
        torch.nn.utils.parametrizations.spectral_norm(module.l1)
        self.assertTrue('l1.parametrizations.weight.original' in dict(module.named_parameters()))
        orig_sn_weight = module.l1.weight.clone()
        x = torch.rand((1, 1))
        # We substitute the parameter inside the parametrization
        # the parametrization itself is not overwritten so it will be applied with a different
        # value for the original tensor
        parameters = {'l1.parametrizations.weight.original': torch.nn.Parameter(torch.tensor([[1.0]])),
                      'l1.bias': torch.tensor([0.0]),
                      'buffer': torch.tensor([0.0])}
        res = functional_call(module, parameters, x)
        self.assertEqual(x, res)
        # verify that the spectral normalization is still applied
        self.assertTrue('l1.parametrizations.weight.original' in dict(module.named_parameters()))
        self.assertEqual(orig_sn_weight, module.l1.weight)

    @parametrize("functional_call", [
        subtest(torch.func.functional_call, "torch_func"),
        subtest(stateless.functional_call, "stateless")
    ])
    def test_reparamertize_module_fail_reset_to_original(self, functional_call):
        module = MockModule()
        torch.nn.utils.parametrizations.spectral_norm(module.l1)
        self.assertTrue('l1.parametrizations.weight.original' in dict(module.named_parameters()))
        orig_sn_weight = module.l1.weight.clone()
        # We substitute the parameter inside the parametrization
        # the parametrization itself is not overwritten so it will be applied with a different
        # value for the original tensor
        parameters = {'l1.parametrizations.weight.original': torch.nn.Parameter(torch.tensor([[1.0]])),
                      'l1.bias': torch.tensor([0.0]),
                      'buffer': torch.tensor([0.0])}
        with self.assertRaisesRegex(RuntimeError, "shapes cannot be multiplied"):
            x = torch.rand((4, 5))  # to work, it should be of size (1, 1)
            functional_call(module, parameters, x)  # this call will fail because x is the wrong size

        # verify that the spectral normalization is still applied
        self.assertTrue('l1.parametrizations.weight.original' in dict(module.named_parameters()))
        self.assertEqual(orig_sn_weight, module.l1.weight)

<<<<<<< HEAD

    def test_reparamertize_tie_weights(self):
        module = MockTiedModule()
        weight = torch.tensor([[2.0]],)
        bias = torch.tensor([5.0])
        buffer = torch.tensor([3.0])

        parameters = {'l1.weight': weight,
                      'l1.bias': bias,
                      'buffer': buffer}
        x = torch.randn(1, 1)
        out = stateless.functional_call(module, parameters, x, tie_weights=True)
        self.assertEqual(out, x * weight + bias + bias + buffer + buffer)

    def test_reparamertize_tie_some_weights(self):
        module = MockTiedModule()
        weight = torch.tensor([[2.0]],)
        buffer = torch.tensor([3.0])

        parameters = {'l1.weight': weight,
                      'buffer': buffer}
        x = torch.randn(1, 1)
        out = stateless.functional_call(module, parameters, x, tie_weights=True)
        self.assertEqual(out, x * 2. + module.l1.bias + module.tied_bias + buffer + buffer)

    def test_tied_weights_errors(self):
        module = MockTiedModule()
=======
    @parametrize("functional_call", [
        subtest(torch.func.functional_call, "torch_func"),
        subtest(stateless.functional_call, "stateless")
    ])
    def test_tied_weights_warns(self, functional_call):
        module = MockModule()
        module.tied_bias = module.l1.bias
        module.register_buffer("tied_buffer", module.buffer)
>>>>>>> 5bd6ef06
        weight = torch.tensor([[1.0]],)
        bias = torch.tensor([0.0])
        buffer = torch.tensor([0.0])

        parameters = {'l1.weight': weight,
                      'l1.bias': bias,
                      'buffer': buffer}
        x = torch.randn(1, 1)
<<<<<<< HEAD
        self.assertNotWarn(lambda: stateless.functional_call(module, parameters, x, tie_weights=True))
=======
        self.assertNotWarn(lambda: functional_call(module, parameters, x))
>>>>>>> 5bd6ef06

        # if tied values are the same tensors, shouldn't warn
        parameters['tied_bias'] = bias
        parameters['tied_buffer'] = buffer
<<<<<<< HEAD
        self.assertNotWarn(lambda: stateless.functional_call(module, parameters, x, tie_weights=True))
=======
        self.assertNotWarn(lambda: functional_call(module, parameters, x))
>>>>>>> 5bd6ef06
        del parameters['tied_bias']
        del parameters['tied_buffer']

        with self.assertRaisesRegex(ValueError, "functional_call got values for both (l1.bias|tied_bias)"):
            parameters['tied_bias'] = torch.tensor([5.0])
<<<<<<< HEAD
            stateless.functional_call(module, parameters, x, tie_weights=True)
=======
            functional_call(module, parameters, x)
>>>>>>> 5bd6ef06
        del parameters['tied_bias']

        with self.assertRaisesRegex(ValueError, "functional_call got values for both (buffer|tied_buffer)"):
            parameters['tied_buffer'] = torch.tensor([5.0])
<<<<<<< HEAD
            stateless.functional_call(module, parameters, x, tie_weights=True)


    def test_tied_weights_no_error_without_kwarg(self):
        module = MockTiedModule()
        weight = torch.tensor([[1.0]],)
        bias = torch.tensor([0.0])
        buffer = torch.tensor([0.0])

        parameters = {'l1.weight': weight,
                      'l1.bias': bias,
                      'buffer': buffer}
        x = torch.randn(1, 1)
        self.assertNotWarn(lambda: stateless.functional_call(module, parameters, x, tie_weights=False))
        parameters['tied_bias'] = torch.tensor([5.0])
        self.assertNotWarn(lambda: stateless.functional_call(module, parameters, x, tie_weights=False))
        del parameters['tied_bias']
        parameters['tied_buffer'] = torch.tensor([5.0])
        self.assertNotWarn(lambda: stateless.functional_call(module, parameters, x, tie_weights=False))

=======
            functional_call(module, parameters, x)
>>>>>>> 5bd6ef06

    @parametrize("functional_call", [
        subtest(torch.func.functional_call, "torch_func"),
        subtest(stateless.functional_call, "stateless")
    ])
    def test_setattr(self, functional_call):
        class Foo(torch.nn.Module):
            def __init__(self):
                super().__init__()
                self.register_buffer('foo', torch.zeros(()))

            def forward(self, x):
                self.foo = self.foo + 1
                return x + self.foo

        a = {'foo': torch.zeros(())}
        mod = Foo()
        functional_call(mod, a, torch.ones(()))
        self.assertEqual(mod.foo, torch.zeros(()))
        self.assertEqual(a['foo'], torch.ones(()))

    @parametrize("functional_call", [
        subtest(torch.func.functional_call, "torch_func"),
        subtest(stateless.functional_call, "stateless")
    ])
    def test_functional_call_with_kwargs(self, functional_call):
        class Foo(torch.nn.Module):
            def __init__(self, x):
                super().__init__()
                self.x = x

            def forward(self, inp, *, other_inp):
                return inp * self.x + other_inp

        a = {'x': torch.zeros(2, 3)}
        mod = Foo(torch.randn(2, 3))
        inp, other_inp = torch.randn(2, 3), torch.randn(2, 3)
        with self.assertRaisesRegex(TypeError, "missing 1 required keyword-only argument: 'other_inp'"):
            functional_call(mod, a, inp)
        res = functional_call(mod, a, inp, {'other_inp': other_inp})
        self.assertEqual(res, other_inp)
        res_1 = functional_call(mod, a, (), {'inp': inp, 'other_inp': other_inp})
        self.assertEqual(res, res_1)


    def test_functional_call_tuple_dicts(self):
        mod = MockModule()
        x = torch.rand((1, 1))
        parameters = {k: torch.ones_like(v) for k, v in mod.named_parameters()}
        buffers = {k: torch.zeros_like(v) for k, v in mod.named_buffers()}

        # two dictionaries
        res = torch.func.functional_call(mod, (parameters, buffers), x)
        self.assertEqual(res, x + 1)

        # no dictionaries
        res = torch.func.functional_call(mod, (), x)
        self.assertEqual(res, mod(x))

        # three dictonaries
        a = ({'l1.weight': torch.ones(1, 1)}, {'l1.bias': torch.ones(1)}, {'buffer': torch.zeros(1)})
        res = torch.func.functional_call(mod, a, x)
        self.assertEqual(res, x + 1)


    def test_functional_call_multiple_dicts_error(self):
        mod = MockModule()
        x = torch.rand((1, 1))
        parameters = {'l1.weight': torch.zeros((1, 1)), 'l1.bias': torch.zeros((1, 1))}
        repeated_parameters = {'l1.weight': torch.ones((1, 1))}
        with self.assertRaisesRegex(ValueError, "l1.weight appeared in multiple dictionaries"):
            torch.func.functional_call(mod, (parameters, repeated_parameters), x)


class TestStatelessDeprecation(TestCase):
    def test_private_stateless_warns(self):
        script = """
import torch
import warnings

with warnings.catch_warnings(record=True) as w:
    from torch.nn.utils import _stateless

exit(len(w))
"""
        try:
            subprocess.check_output(
                [sys.executable, '-W', 'all', '-c', script],
                stderr=subprocess.STDOUT,
                # On Windows, opening the subprocess with the default CWD makes `import torch`
                # fail, so just set CWD to this script's directory
                cwd=os.path.dirname(os.path.realpath(__file__)),)
        except subprocess.CalledProcessError as e:
            self.assertEqual(e.returncode, 1)
        else:
            self.assertTrue(False, "No warning was raised.")

class TestPythonOptimizeMode(TestCase):
    def test_runs_with_optimize_flag(self):
        script = """
import torch
"""
        try:
            subprocess.check_output(
                [sys.executable, '-OO', '-c', script],
                stderr=subprocess.STDOUT,
                # On Windows, opening the subprocess with the default CWD makes `import torch`
                # fail, so just set CWD to this script's directory
                cwd=os.path.dirname(os.path.realpath(__file__)),)
        except subprocess.CalledProcessError as e:
            self.assertFalse(e.returncode, "Import failed while running python in optimized mode")


instantiate_parametrized_tests(
    TestStatelessFunctionalAPI,
)

if __name__ == '__main__':
    run_tests()<|MERGE_RESOLUTION|>--- conflicted
+++ resolved
@@ -167,11 +167,7 @@
                       'l1.m.buffer': buffer}
         prev_weight = module.l1.weight.clone()
         prev_buffer = module.buffer.clone()
-<<<<<<< HEAD
-        res = stateless.functional_call(module, parameters, x, tie_weights=False)
-=======
-        res = functional_call(module, parameters, x)
->>>>>>> 5bd6ef06
+        res = functional_call(module, parameters, x, tie_weights=False)
         self.assertEqual(x, res)
         # check that the weights remain unmodified and were correctly accesed
         cur_weight = module.l1.weight
@@ -224,9 +220,20 @@
         self.assertTrue('l1.parametrizations.weight.original' in dict(module.named_parameters()))
         self.assertEqual(orig_sn_weight, module.l1.weight)
 
-<<<<<<< HEAD
-
-    def test_reparamertize_tie_weights(self):
+    @parametrize("functional_call", [
+        subtest(torch.func.functional_call, "torch_func"),
+        subtest(stateless.functional_call, "stateless")
+    ])
+    def test_tied_weights_warns(self, functional_call):
+        module = MockModule()
+        module.tied_bias = module.l1.bias
+        module.register_buffer("tied_buffer", module.buffer)
+
+    @parametrize("functional_call", [
+        subtest(torch.func.functional_call, "torch_func"),
+        subtest(stateless.functional_call, "stateless")
+    ])
+    def test_reparamertize_tie_weights(self, functional_call):
         module = MockTiedModule()
         weight = torch.tensor([[2.0]],)
         bias = torch.tensor([5.0])
@@ -236,10 +243,15 @@
                       'l1.bias': bias,
                       'buffer': buffer}
         x = torch.randn(1, 1)
-        out = stateless.functional_call(module, parameters, x, tie_weights=True)
+        out = functional_call(module, parameters, x, tie_weights=True)
         self.assertEqual(out, x * weight + bias + bias + buffer + buffer)
 
-    def test_reparamertize_tie_some_weights(self):
+
+    @parametrize("functional_call", [
+        subtest(torch.func.functional_call, "torch_func"),
+        subtest(stateless.functional_call, "stateless")
+    ])
+    def test_reparamertize_tie_some_weights(self, functional_call):
         module = MockTiedModule()
         weight = torch.tensor([[2.0]],)
         buffer = torch.tensor([3.0])
@@ -250,18 +262,12 @@
         out = stateless.functional_call(module, parameters, x, tie_weights=True)
         self.assertEqual(out, x * 2. + module.l1.bias + module.tied_bias + buffer + buffer)
 
-    def test_tied_weights_errors(self):
+    @parametrize("functional_call", [
+        subtest(torch.func.functional_call, "torch_func"),
+        subtest(stateless.functional_call, "stateless")
+    ])
+    def test_tied_weights_errors(self, functional_call):
         module = MockTiedModule()
-=======
-    @parametrize("functional_call", [
-        subtest(torch.func.functional_call, "torch_func"),
-        subtest(stateless.functional_call, "stateless")
-    ])
-    def test_tied_weights_warns(self, functional_call):
-        module = MockModule()
-        module.tied_bias = module.l1.bias
-        module.register_buffer("tied_buffer", module.buffer)
->>>>>>> 5bd6ef06
         weight = torch.tensor([[1.0]],)
         bias = torch.tensor([0.0])
         buffer = torch.tensor([0.0])
@@ -270,39 +276,26 @@
                       'l1.bias': bias,
                       'buffer': buffer}
         x = torch.randn(1, 1)
-<<<<<<< HEAD
-        self.assertNotWarn(lambda: stateless.functional_call(module, parameters, x, tie_weights=True))
-=======
-        self.assertNotWarn(lambda: functional_call(module, parameters, x))
->>>>>>> 5bd6ef06
+        self.assertNotWarn(lambda: functional_call(module, parameters, x, tie_weights=True))
 
         # if tied values are the same tensors, shouldn't warn
         parameters['tied_bias'] = bias
         parameters['tied_buffer'] = buffer
-<<<<<<< HEAD
-        self.assertNotWarn(lambda: stateless.functional_call(module, parameters, x, tie_weights=True))
-=======
-        self.assertNotWarn(lambda: functional_call(module, parameters, x))
->>>>>>> 5bd6ef06
+        self.assertNotWarn(lambda: functional_call(module, parameters, x, tie_weights=True))
         del parameters['tied_bias']
         del parameters['tied_buffer']
 
         with self.assertRaisesRegex(ValueError, "functional_call got values for both (l1.bias|tied_bias)"):
             parameters['tied_bias'] = torch.tensor([5.0])
-<<<<<<< HEAD
-            stateless.functional_call(module, parameters, x, tie_weights=True)
-=======
-            functional_call(module, parameters, x)
->>>>>>> 5bd6ef06
+            functional_call(module, parameters, x, tie_weights=True)
         del parameters['tied_bias']
 
         with self.assertRaisesRegex(ValueError, "functional_call got values for both (buffer|tied_buffer)"):
             parameters['tied_buffer'] = torch.tensor([5.0])
-<<<<<<< HEAD
-            stateless.functional_call(module, parameters, x, tie_weights=True)
-
-
-    def test_tied_weights_no_error_without_kwarg(self):
+            functional_call(module, parameters, x, tie_weights=True)
+
+
+    def test_tied_weights_no_error_without_flag(self):
         module = MockTiedModule()
         weight = torch.tensor([[1.0]],)
         bias = torch.tensor([0.0])
@@ -318,10 +311,6 @@
         del parameters['tied_bias']
         parameters['tied_buffer'] = torch.tensor([5.0])
         self.assertNotWarn(lambda: stateless.functional_call(module, parameters, x, tie_weights=False))
-
-=======
-            functional_call(module, parameters, x)
->>>>>>> 5bd6ef06
 
     @parametrize("functional_call", [
         subtest(torch.func.functional_call, "torch_func"),
