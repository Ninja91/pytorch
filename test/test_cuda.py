--- conflicted
+++ resolved
@@ -5335,15 +5335,9 @@
 
     #     state = torch._C._cuda_getCheckpointState(outputs[0].device.index, pool_id)
 
-<<<<<<< HEAD
-        graph2, outputs2 = cudagraphify(foo2, [], pool=graph.pool())
-        with self.assertRaisesRegex(Exception, "being manually freed must be passed"):
-            torch._C._cuda_setCheckpointPoolState(outputs[0].device.index, state, [], [])
-=======
-    #     graph2, outputs2 = cudagraphify(foo2, [], pool=graph.pool())
-    #     with self.assertRaisesRegex(Exception, "being manually freed must be passed"):
-    #         torch._C._cuda_setCheckpointPoolState(outputs[0].device.index, state, [])
->>>>>>> 7662e715
+        # graph2, outputs2 = cudagraphify(foo2, [], pool=graph.pool())
+        # with self.assertRaisesRegex(Exception, "being manually freed must be passed"):
+        #     torch._C._cuda_setCheckpointPoolState(outputs[0].device.index, state, [], [])
 
     def test_tensor_dies_after_checkpoint(self):
 
