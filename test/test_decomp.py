# Owner(s): ["module: primTorch", "module: decompositions"]

from collections import defaultdict
from torch import Tensor
import torch.autograd
from torch._decomp import decomposition_table
from torch.utils._python_dispatch import TorchDispatchMode

from torch.utils._pytree import tree_map, tree_flatten, tree_unflatten
from torch.utils._mode_utils import no_dispatch
from torch.testing._internal.common_utils import (
    is_iterable_of_tensors,
    TestCase,
    skipIfCrossRef,
    suppress_warnings,
    TEST_WITH_ASAN,
    run_tests,
    skipIfTorchDynamo,
)
from torch.testing._internal.common_device_type import (
    onlyNativeDeviceTypes,
    ops,
    instantiate_device_type_tests,
)
from torch.testing._internal.common_methods_invocations import op_db
from torch._dispatch.python import enable_python_dispatcher

import itertools
import functools
from functools import partial
import unittest

aten = torch.ops.aten


# TODO: this isn't going to work with non-aten namespaces
def overload_to_aten_name(overload):
    return overload._schema.name.split("::")[1]


# All operators that can have decomp tests
decomposition_names = {overload_to_aten_name(k) for k in decomposition_table}
_decomp_test_ops = [
    op
    for op in op_db
    if op.aten_name in decomposition_names
    or op.aten_backward_name in decomposition_names
]


def diff_arg(arg, requires_grad=True):
    def is_differentiable_arg(arg):
        if requires_grad:
            return arg.requires_grad
        else:
            return arg.is_floating_point() or arg.is_complex()

    if is_iterable_of_tensors(arg):
        if all([is_differentiable_arg(a) for a in arg]):
            return True
        if all([not is_differentiable_arg(a) for a in arg]):
            return False
        raise RuntimeError("NYI: The test runner can't handle this")
    return isinstance(arg, Tensor) and is_differentiable_arg(arg)


# Version of autograd.grad with some differences:
#   - pytree inputs is allowed (but leaves of the pytree have to all
#     be tensors)
#   - if an input is not used as part of derivatives, we will return a
#     zero-filled tensor for the result
def _autograd_grad(
    outputs, inputs, grad_outputs=None, retain_graph=False, create_graph=True
):
    inputs, inputs_spec = tree_flatten(inputs)
    diff_inputs = tuple(inp for inp in inputs if inp.requires_grad)
    if grad_outputs is None:
        diff_outputs = tuple(out for out in outputs if out.requires_grad)
    else:
        diff_grad_outputs = [
            (out, go) for out, go in zip(outputs, grad_outputs) if out.requires_grad
        ]
        if len(diff_grad_outputs) == 0:
            diff_outputs, grad_outputs = (), ()
        else:
            diff_outputs, grad_outputs = zip(*diff_grad_outputs)
    grad_inputs = torch.autograd.grad(
        diff_outputs,
        diff_inputs,
        grad_outputs,
        retain_graph=retain_graph,
        create_graph=create_graph,
        allow_unused=True,
    )
    result = []
    grad_inputs_iter = iter(grad_inputs)
    for inp in inputs:
        if inp.requires_grad:
            grad_input = next(grad_inputs_iter)
            if grad_input is None:
                result.append(torch.zeros_like(inp))
            else:
                result.append(grad_input)
        else:
            result.append(torch.zeros_like(inp))
    return tree_unflatten(result, inputs_spec)


def _as_tuple(val):
    if isinstance(val, tuple):
        return val
    return (val,)


def ref_vjp_no_create(f, *primals):
    result = f(*primals)

    def wrapped(cotangents):
        return _autograd_grad(
            _as_tuple(result), primals, _as_tuple(cotangents), create_graph=False
        )

    return result, wrapped


dtype_precisions = {
    torch.float16: (0.001, 1e-5),
    torch.bfloat16: (0.016, 1e-4),
    torch.float32: (1.3e-6, 1e-5),
    torch.float64: (1e-7, 1e-7),
    torch.complex32: (0.001, 1e-5),
    torch.complex64: (1.3e-6, 1e-5),
    torch.complex128: (1e-7, 1e-7),
}
# Returns the "default" rtol and atol for comparing scalars or
# tensors of the given dtypes.


def _getDefaultRtolAndAtol(dtype0, dtype1):
    rtol = max(
        dtype_precisions.get(dtype0, (0, 0))[0], dtype_precisions.get(dtype1, (0, 0))[0]
    )
    atol = max(
        dtype_precisions.get(dtype0, (0, 0))[1], dtype_precisions.get(dtype1, (0, 0))[1]
    )
    return rtol, atol


def op_assert_ref(test_case, op, test_dtype, i, orig, decomp, ref, args, kwargs):
    assert orig.dtype == decomp.dtype, f"{i} Operation:  {op}"
    if orig.numel() == 0 or decomp.numel() == 0:
        assert orig.numel() == decomp.numel()
        return
    assert orig.shape == decomp.shape, f"{i} Operation:  {op}"
    tol_table = {
        (torch.bfloat16, torch.ops.aten.native_layer_norm.default): 1e-5,
        (torch.float16, torch.ops.aten.native_layer_norm.default): 1e-5,
        (torch.float16, torch.ops.aten.native_layer_norm_backward.default): 1e-3,
        (torch.bfloat16, torch.ops.aten.native_layer_norm_backward.default): 2e-2,
        (torch.bfloat16, torch.ops.aten.native_batch_norm.default): 1e-5,
        (torch.float16, torch.ops.aten.native_batch_norm.default): 1e-5,
        (torch.bfloat16, torch.ops.aten.linalg_vector_norm.default): 1e-5,
        (torch.float16, torch.ops.aten.linalg_vector_norm.default): 1e-5,
        (torch.float16, torch.ops.aten.nll_loss_forward.default): 1e-2,
        (torch.bfloat16, torch.ops.aten.nll_loss_forward.default): 1e-1,
    }
    if ref.is_floating_point():
        orig_diff = (orig - ref).abs().max()
        decomp_diff = (decomp - ref).abs().max()
        atol = tol_table.get((test_dtype, op), 1e-7)
        if decomp_diff > orig_diff + atol:
            raise RuntimeError(
                f"Difference from float64 is larger with decomposition {op.__name__}"
                f" than original on output {i}. Original max diff: {orig_diff}, Decomp max diff: {decomp_diff}\n"
                f"atol = {atol}\n"
                f"args = {args}\n"
                f"kwargs = {kwargs}"
            )
    else:
        test_case.assertEqual(
            orig, decomp, msg=f"{op.__name__}\nargs = {args}\nkwargs = {kwargs}"
        )


def op_assert_equal(test_case, op, test_dtype, orig, decomp, args, kwargs):
    test_case.assertEqual(
        orig.dtype, decomp.dtype, f"Operation: {op}, orig.dtype: {orig.dtype}, decomp.dtype: {decomp.dtype}, {args}, {kwargs}")
    # Before adding an entry to this table, make sure your decomposition is right :)
    tol_table = {
        # Due to strange epsilon behaviors, see https://github.com/pytorch/pytorch/issues/73161
        (torch.float32, torch.ops.aten.native_layer_norm.default): (1e-3, 1e-3),
        (torch.float32, torch.ops.aten.native_layer_norm_backward.default): (
            1e-3,
            1e-3,
        ),
        (torch.float64, torch.ops.aten.native_layer_norm.default): (1e-6, 1e-6),
        # This exceeds default tolerances only on CPU, on CUDA it's fine
        (torch.float32, torch.ops.aten.grid_sampler_2d.default) : (7e-6, 3e-5),
        # Exceeds tolerances on CUDA, likely due to fma
        (torch.float32, torch.ops.aten.mv.default) : (1e-5, 3e-5),
        (torch.complex64, torch.ops.aten.mv.default): (5e-5, 5e-5),
        (torch.float64, torch.ops.aten.upsample_bicubic2d.vec) : (1e-5, 5e-4),
        (torch.float64, torch.ops.aten.upsample_bicubic2d.default) : (1e-5, 5e-4),
        # The decomposition is TOO correct. It computes everything in int64, so sometimes
        # there's an off-by-one error. See
        # https://github.com/pytorch/pytorch/issues/81996
        # https://github.com/pytorch/pytorch/issues/82230
        (torch.int8, torch.ops.aten.linspace.default) : (0, 1),
        (torch.uint8, torch.ops.aten.linspace.default) : (0, 1),
        (torch.int16, torch.ops.aten.linspace.default) : (0, 1),
        (torch.int32, torch.ops.aten.linspace.default) : (0, 1),
        (torch.int64, torch.ops.aten.linspace.default) : (0, 1),
    }
    if (decomp.dtype, op) in tol_table:
        rtol, atol = tol_table[(decomp.dtype, op)]
    else:
        rtol, atol = _getDefaultRtolAndAtol(orig.dtype, decomp.dtype)
    test_case.assertEqual(orig, decomp, rtol=rtol, atol=atol, msg=f"{op.__name__}\nargs = {args}\nkwargs = {kwargs}")


# Given f, returns an f' such that:
# - f' takes only positional arguments
# - All arguments to f' are floating-point Tensors
# - All outputs of f' are floating-point Tensors
def normalize_op_input_output2(
    f, args, kwargs, output_process_fn_grad=None, requires_grad=True
):
    flat_args, args_spec = tree_flatten(args)
    diff_argnums = tuple(
        i
        for i, arg in enumerate(flat_args)
        if diff_arg(arg, requires_grad=requires_grad)
    )
    assert len(diff_argnums) > 0
    primals = tuple(flat_args[i] for i in diff_argnums)

    @functools.wraps(f)
    def wrapped(*primals):
        _args = list(flat_args)
        for num, arg in zip(diff_argnums, primals):
            _args[num] = arg
        _args = tree_unflatten(_args, args_spec)
        result = f(*_args, **kwargs)
        if output_process_fn_grad is not None:
            result = output_process_fn_grad(result)
        if isinstance(result, tuple):
            # TODO: Remove the following hack for namedtuples
            result = tuple(result)
            result = tuple(
                r
                for r in result
                if isinstance(r, Tensor) and (r.is_floating_point() or r.is_complex())
            )
            assert len(result) > 0
        return result

    return wrapped, primals


# NB: This also upcasts dtype arguments
# TODO: handle complex correctly
def upcast_tensor(x, dtype=torch.float32):
    if isinstance(x, Tensor) and x.dtype.is_floating_point:
        return x.to(dtype=dtype)
    elif (isinstance(x, torch.dtype)
          and x in [torch.float16, torch.bfloat16, torch.float]):
        return dtype
    else:
        return x


def normalize_op_input_output(f, sample, requires_grad=True):
    args = tuple([sample.input] + list(sample.args))
    return normalize_op_input_output2(
        f,
        args,
        sample.kwargs,
        sample.output_process_fn_grad,
        requires_grad=requires_grad,
    )


CROSS_REF_EXCLUDE_SET = {
    # CUBLAS_STATUS_NOT_SUPPORTED when calling
    # `cublasGemmStridedBatchedExFix(handle, opa, opb, (int)m, (int)n, (int)k,
    # (void*)&falpha, a, CUDA_R_16BF, (int)lda, stridea, b, CUDA_R_16BF,
    # (int)ldb, strideb, (void*)&fbeta, c, CUDA_R_16BF, (int)ldc, stridec,
    # (int)num_batches, CUDA_R_32F, CUBLAS_GEMM_DEFAULT_TENSOR_OP)`
    ("cuda", torch.bfloat16, "nn.functional.bilinear"),
    # randomness
    ("cuda", torch.float16, "nn.functional.dropout"),
    ("cuda", torch.bfloat16, "nn.functional.dropout"),
    ("cuda", torch.float64, "nn.functional.dropout"),
    ("cuda", torch.float32, "nn.functional.dropout"),
    (None, None, "special.ndtr"),  # aten.special_ndtr was not decomposed
    (None, None, "new_empty"),
    (None, None, "empty_like"),
    (None, None, "empty"),

    # CompositeAutogradImplicit
    # See https://github.com/pytorch/pytorch/issues/81669
    (None, None, "nn.functional.relu6"),
    (None, None, "meshgrid"),
    # diag was not decomposed (it just registers a decomp for diag_out, torch.diag is CompImplicit)
    (None, None, "diag"),
<<<<<<< HEAD
    (None, None, "norm"),
=======

    # _softmax_backward_data's CPU kernel for bfloat16 always return the grad_input as float32
    ("cpu", torch.bfloat16, "_softmax_backward_data"),
>>>>>>> 4d7a31b6
}

CROSS_REF_BACKWARD_EXCLUDE_SET = {
    # Decomposed backward formula is not as precise
    ("cpu", torch.bfloat16, "nn.functional.hardswish"),
    ("cuda", torch.float16, "nn.functional.cross_entropy"),
}

all_decomposed = set()
all_called = defaultdict(int)

# Helpful snippet for testing coverage
"""
import atexit
def check_coverage():
    print("missing coverage:")
    print("\n".join(map(str, decomposition_table.keys() - all_decomposed)))
atexit.register(check_coverage)
"""

# Helpful snippet for Horace to create his google sheet :)
"""
import atexit
def dump_ops():
    with open('run_ops.txt', 'w') as f, open('count_ops.txt', 'w') as g:
        for op, count in sorted(all_called.items(), key=lambda x: x[0].__name__):
            f.write(f'{op.__name__}\n')
            g.write(f'{count}\n')
    with open('run_decompositions.txt', 'w') as f:
        for op in sorted([i.__name__ for i in all_decomposed]):
            f.write(f'{op}\n')

atexit.register(dump_ops)
"""


def any_unsupported(args, kwargs):
    def test_unsupported(t):
        if type(t) is torch.Tensor or type(t) is torch.nn.Parameter:
            # These are all things that we haven't coded decompositions
            # to handle correctly.  Maybe they should.
            return any([
                t.is_sparse_csr, t.is_sparse, t.is_mkldnn, t.is_quantized,
                t.is_nested, torch._is_functional_tensor(t),
            ])
        elif torch.overrides.is_tensor_like(t):
            # Decompositions will generally change the behavior of Tensor-like
            # subclasses, so bypass tests in this case too
            return True
        else:
            return False

    flat_args, _ = tree_flatten(args)
    flat_kwargs, _ = tree_flatten(kwargs)
    return any(test_unsupported(x) for x in itertools.chain(flat_args, flat_kwargs))


class TestDecomp(TestCase):
    longMessage = True

    # NB: This actually overlaps with test_comprehensive, but it only
    # runs on things that are definitely decomposed so it's a lot faster
    # to run
    @unittest.skipIf(TEST_WITH_ASAN, "Skipped under ASAN")
    @onlyNativeDeviceTypes
    @skipIfCrossRef
    @suppress_warnings
    @ops(_decomp_test_ops)
    def test_quick(self, device, dtype, op):
        self.do_cross_ref(device, dtype, op, run_all=False)

    @unittest.skipIf(TEST_WITH_ASAN, "Skipped under ASAN")
    @onlyNativeDeviceTypes
    @skipIfCrossRef
    @suppress_warnings
    @ops(op_db)
    def test_comprehensive(self, device, dtype, op):
        self.do_cross_ref(device, dtype, op, run_all=True)

    @skipIfTorchDynamo("Test does not work with TorchDynamo")
    def do_cross_ref(self, device, dtype, op, *, run_all):
        test_keys = [
            (torch.device(device).type, dtype, op.name),
            (None, dtype, op.name),
            (None, None, op.name),
        ]
        if any(key in CROSS_REF_EXCLUDE_SET for key in test_keys):
            self.skipTest(f"{op.name} in {dtype} not supported")

        skip_decomp_vjp = any(key in CROSS_REF_BACKWARD_EXCLUDE_SET for key in test_keys)
        test_dtype = dtype

        # We check the correctness of each decomposition right after running it.
        # So, when we encounter a decomposition, we run the function normally, and
        # then run the decomposition, and ensure they're identical.
        called = set()
        decomposed = set()

        saved_precision = self.precision
        saved_rel_tol = self.rel_tol
        test_case = self

        class DecompCrossRefMode(TorchDispatchMode):
            def __torch_dispatch__(self, func, types, args=(), kwargs=None):
                with no_dispatch():
                    return self._torch_dispatch(func, types, args, kwargs)

            def _torch_dispatch(self, func, types, args=(), kwargs=None):
                test_case.precision = saved_precision
                test_case.rel_tol = saved_rel_tol

                called.add(func)
                all_called[func] += 1

                # Stuff we shouldn't bother testing
                # (TODO: remove detach from the decomp table?)
                if func not in decomposition_table or func in [
                    torch.ops.aten.detach.default,
                    # non-deterministic ops
                    torch.ops.aten.empty.memory_format,
                    torch.ops.aten.empty_like.default,
                    torch.ops.aten.new_empty.default
                ] or any_unsupported(args, kwargs):
                    return func(*args, **kwargs)

                decomposed.add(func)
                all_decomposed.add(func)

                # We take 2 main strategies for verifying correctness/numerical stability of decompositions
                # The first one is simply tolerance checking between decomp_out and pytorch_out
                # However, for fp16/bf16 and reductions, this becomes very
                # finicky, as there are not many guarantees we can make.
                # So, for fp16/bf16, we instead compare the difference of
                # {decomp_out, pytorch_out_64} and {pytorch_out,
                # pytorch_out_64}. In other words, we compare how far the
                # decomposition and pytorch are from the "ground truth" (i.e.
                # fp64). If the decomposition results in more error, we error

                decomposition = decomposition_table[func]

                do_relative_check = test_dtype in [torch.float16, torch.bfloat16]
                real_out_unflat = func(*args, **kwargs)
                real_out, _ = tree_flatten(real_out_unflat)
                decomp_out, _ = tree_flatten(decomposition(*args, **kwargs))
                assert len(real_out) == len(decomp_out)

                if do_relative_check:
                    upcast = partial(upcast_tensor, dtype=torch.float64)
                    real_out_double, _ = tree_flatten(
                        func(*tree_map(upcast, args), **tree_map(upcast, kwargs))
                    )
                    for i, orig, decomp, ref in zip(range(len(real_out)), real_out, decomp_out, real_out_double):
                        if not isinstance(orig, torch.Tensor):
                            assert type(orig) == type(decomp)
                            assert orig == decomp
                            continue
                        op_assert_ref(test_case, func, test_dtype, i, orig, decomp, ref, args, kwargs)
                else:
                    for orig, decomp in zip(real_out, decomp_out):
                        if not isinstance(orig, torch.Tensor):
                            assert type(orig) == type(decomp)
                            assert orig == decomp
                            continue
                        op_assert_equal(test_case, func, test_dtype, orig, decomp, args, kwargs)

                return real_out_unflat

        requires_grad = (
            op.supports_autograd
            and dtype in op.supported_backward_dtypes(torch.device(device).type)
            # TODO: OpInfo really ought to error out for this case, but it's
            # not exercised in test_ops_gradients atm.  The problem is not
            # complex32 per-se (which is supported by data movement only ops)
            # but that when we do backwards we expect other ops like add to work
            and not dtype == torch.complex32
        )
        samples = op.sample_inputs(device, test_dtype, requires_grad=requires_grad)

        def check_decomposed(aten_name):
            self.assertTrue(
                any(overload_to_aten_name(c) == aten_name for c in decomposed),
                msg=(f"aten.{aten_name} was not decomposed, saw calls for: "
                     f"{', '.join(map(str, list(called)))}. If your op is  "
                     f"CompositeImplicitAutograd you should skip this test "
                     "by updating CROSS_REF_EXCLUDE_SET.")
            )

        aten_name = op.decomp_aten_name or op.aten_name

        func = op.get_op()
        for sample_input in samples:
            if requires_grad:
                fn, primals = normalize_op_input_output(func, sample_input)
                primals = tree_map(
                    lambda x: x if isinstance(x, torch.Tensor) else x, primals
                )

                # Once https://github.com/pytorch/pytorch/pull/75965/ I can
                # store the called list on the mode object instance and no
                # explicit clearing is necessary as I will create a fresh mode
                # for each region
                decomposed.clear()
                with DecompCrossRefMode(), enable_python_dispatcher():
                    decomp_out, decomp_vjp_fn = ref_vjp_no_create(fn, *primals)
                if aten_name in decomposition_names:
                    check_decomposed(aten_name)

                if not skip_decomp_vjp and (op.aten_backward_name in decomposition_names or run_all):
                    cotangents = tree_map(lambda x: torch.randn_like(x), decomp_out)

                    decomposed.clear()
                    with DecompCrossRefMode(), enable_python_dispatcher():
                        decomp_vjp_fn(cotangents)
                    if not run_all:
                        check_decomposed(op.aten_backward_name)

            elif aten_name in decomposition_names or run_all:
                args = [sample_input.input] + list(sample_input.args)
                kwargs = sample_input.kwargs
                decomposed.clear()
                with DecompCrossRefMode(), enable_python_dispatcher():
                    func(*args, **kwargs)
                if not run_all:
                    check_decomposed(aten_name)
            else:
                assert op.supports_autograd
                self.skipTest(
                    "only backwards is decomposed, but dtype doesn't support AD"
                )

instantiate_device_type_tests(TestDecomp, globals())

class DecompContiguousTests(TestCase):
    @unittest.skipIf(TEST_WITH_ASAN, "Skipped under ASAN")
    @onlyNativeDeviceTypes
    @skipIfCrossRef
    def test_contiguous_softmax(self, device):
        size = (2, 4, 3, 3)
        stride = (9, 18, 3, 1)
        dtype = torch.float32

        x = torch.randn(size, dtype=dtype, device=device)
        x = torch.as_strided(x, size, stride)

        ref = torch.ops.aten._softmax(x, -1, False)
        res = torch._decomp.decompositions._softmax(x, -1, False)
        self.assertEqual(ref.stride(), res.stride())

    @unittest.skipIf(TEST_WITH_ASAN, "Skipped under ASAN")
    @onlyNativeDeviceTypes
    @skipIfCrossRef
    def test_contiguous_log_softmax(self, device):
        size = (2, 4, 3, 3)
        stride = (9, 18, 3, 1)

        dtype = torch.float32
        x = torch.randn(size, dtype=dtype, device=device)
        x = torch.as_strided(x, size, stride)

        ref = torch.ops.aten._log_softmax(x, -1, False)
        res = torch._decomp.decompositions._log_softmax(x, -1, False)
        self.assertEqual(ref.stride(), res.stride())

instantiate_device_type_tests(DecompContiguousTests, globals())


if __name__ == "__main__":
    run_tests()<|MERGE_RESOLUTION|>--- conflicted
+++ resolved
@@ -303,13 +303,9 @@
     (None, None, "meshgrid"),
     # diag was not decomposed (it just registers a decomp for diag_out, torch.diag is CompImplicit)
     (None, None, "diag"),
-<<<<<<< HEAD
-    (None, None, "norm"),
-=======
-
     # _softmax_backward_data's CPU kernel for bfloat16 always return the grad_input as float32
     ("cpu", torch.bfloat16, "_softmax_backward_data"),
->>>>>>> 4d7a31b6
+    (None, None, "norm"),
 }
 
 CROSS_REF_BACKWARD_EXCLUDE_SET = {
