{
  "__comment": "@generated DO NOT EDIT MANUALLY, Generation script: .github/scripts/generate_ci_workflows.py",
  "label_rules": {
    "ciflow/all": [
      "caffe2-linux-xenial-py3.7-gcc5.4",
      "docker-builds",
      "ios-12-5-1-arm64",
      "ios-12-5-1-arm64-coreml",
      "ios-12-5-1-arm64-custom-ops",
      "ios-12-5-1-arm64-full-jit",
      "ios-12-5-1-arm64-metal",
      "ios-12-5-1-x86-64",
      "ios-12-5-1-x86-64-coreml",
      "ios-12-5-1-x86-64-full-jit",
      "libtorch-linux-xenial-cuda10.2-py3.7-gcc7",
      "libtorch-linux-xenial-cuda11.3-py3.7-gcc7",
      "linux-bionic-cuda10.2-py3.9-gcc7",
<<<<<<< HEAD
      "linux-bionic-cuda11.5-py3.6-gcc7",
      "linux-bionic-py3.6-clang9",
      "linux-bionic-rocm4.3.1-py3.6",
=======
      "linux-bionic-py3.7-clang9",
>>>>>>> 9cf0de50
      "linux-docs",
      "linux-docs-push",
      "linux-vulkan-bionic-py3.7-clang9",
      "linux-xenial-cuda11.3-py3.7-gcc7",
      "linux-xenial-cuda11.3-py3.7-gcc7-bazel-test",
      "linux-xenial-py3-clang5-mobile-build",
      "linux-xenial-py3-clang5-mobile-custom-build-static",
      "linux-xenial-py3.7-clang7-asan",
      "linux-xenial-py3.7-clang7-onnx",
      "linux-xenial-py3.7-gcc5.4",
      "linux-xenial-py3.7-gcc7",
      "macos-10-15-py3-arm64",
      "macos-10-15-py3-lite-interpreter-x86-64",
      "macos-11-py3-x86-64",
      "parallelnative-linux-xenial-py3.7-gcc5.4",
      "periodic-libtorch-linux-bionic-cuda11.5-py3.7-gcc7",
      "periodic-libtorch-linux-xenial-cuda11.1-py3.7-gcc7",
      "periodic-linux-bionic-cuda11.5-py3.7-gcc7",
      "periodic-linux-xenial-cuda10.2-py3-gcc7-slow-gradcheck",
      "periodic-linux-xenial-cuda11.1-py3.7-gcc7-debug",
      "periodic-win-vs2019-cuda11.1-py3",
      "periodic-win-vs2019-cuda11.5-py3",
      "pytorch-linux-xenial-py3-clang5-android-ndk-r19c-build",
      "pytorch-linux-xenial-py3-clang5-android-ndk-r19c-gradle-custom-build-single",
      "pytorch-linux-xenial-py3-clang5-android-ndk-r19c-gradle-custom-build-single-full-jit",
      "win-vs2019-cpu-py3",
      "win-vs2019-cuda11.3-py3"
    ],
    "ciflow/android": [
      "pytorch-linux-xenial-py3-clang5-android-ndk-r19c-build",
      "pytorch-linux-xenial-py3-clang5-android-ndk-r19c-gradle-custom-build-single",
      "pytorch-linux-xenial-py3-clang5-android-ndk-r19c-gradle-custom-build-single-full-jit"
    ],
    "ciflow/bazel": [
      "linux-xenial-cuda11.3-py3.7-gcc7-bazel-test"
    ],
    "ciflow/cpu": [
      "caffe2-linux-xenial-py3.7-gcc5.4",
      "linux-bionic-py3.7-clang9",
      "linux-docs",
      "linux-docs-push",
      "linux-vulkan-bionic-py3.7-clang9",
      "linux-xenial-cuda11.3-py3.7-gcc7-bazel-test",
      "linux-xenial-py3.7-clang7-asan",
      "linux-xenial-py3.7-clang7-onnx",
      "linux-xenial-py3.7-gcc5.4",
      "linux-xenial-py3.7-gcc7",
      "parallelnative-linux-xenial-py3.7-gcc5.4",
      "pytorch-linux-xenial-py3-clang5-android-ndk-r19c-build",
      "pytorch-linux-xenial-py3-clang5-android-ndk-r19c-gradle-custom-build-single",
      "pytorch-linux-xenial-py3-clang5-android-ndk-r19c-gradle-custom-build-single-full-jit",
      "win-vs2019-cpu-py3"
    ],
    "ciflow/cuda": [
      "libtorch-linux-xenial-cuda10.2-py3.7-gcc7",
      "libtorch-linux-xenial-cuda11.3-py3.7-gcc7",
      "linux-bionic-cuda10.2-py3.9-gcc7",
<<<<<<< HEAD
      "linux-bionic-cuda11.5-py3.6-gcc7",
      "linux-bionic-rocm4.3.1-py3.6",
      "linux-xenial-cuda11.3-py3.6-gcc7",
      "periodic-libtorch-linux-xenial-cuda11.1-py3.6-gcc7",
=======
      "linux-xenial-cuda11.3-py3.7-gcc7",
      "periodic-libtorch-linux-bionic-cuda11.5-py3.7-gcc7",
      "periodic-libtorch-linux-xenial-cuda11.1-py3.7-gcc7",
      "periodic-linux-bionic-cuda11.5-py3.7-gcc7",
>>>>>>> 9cf0de50
      "periodic-linux-xenial-cuda10.2-py3-gcc7-slow-gradcheck",
      "periodic-linux-xenial-cuda11.1-py3.7-gcc7-debug",
      "periodic-win-vs2019-cuda11.1-py3",
      "periodic-win-vs2019-cuda11.5-py3",
      "win-vs2019-cuda11.3-py3"
    ],
    "ciflow/default": [
<<<<<<< HEAD
      "linux-bionic-cuda11.5-py3.6-gcc7",
      "linux-bionic-py3.6-clang9",
      "linux-bionic-rocm4.3.1-py3.6",
=======
      "linux-bionic-py3.7-clang9",
>>>>>>> 9cf0de50
      "linux-docs",
      "linux-vulkan-bionic-py3.7-clang9",
      "linux-xenial-cuda11.3-py3.7-gcc7",
      "linux-xenial-cuda11.3-py3.7-gcc7-bazel-test",
      "linux-xenial-py3-clang5-mobile-build",
      "linux-xenial-py3-clang5-mobile-custom-build-static",
      "linux-xenial-py3.7-clang7-asan",
      "linux-xenial-py3.7-clang7-onnx",
      "linux-xenial-py3.7-gcc5.4",
      "linux-xenial-py3.7-gcc7",
      "pytorch-linux-xenial-py3-clang5-android-ndk-r19c-gradle-custom-build-single",
      "pytorch-linux-xenial-py3-clang5-android-ndk-r19c-gradle-custom-build-single-full-jit",
      "win-vs2019-cpu-py3",
      "win-vs2019-cuda11.3-py3"
    ],
    "ciflow/docs": [
      "linux-docs"
    ],
    "ciflow/ios": [
      "ios-12-5-1-arm64",
      "ios-12-5-1-arm64-coreml",
      "ios-12-5-1-arm64-custom-ops",
      "ios-12-5-1-arm64-full-jit",
      "ios-12-5-1-arm64-metal",
      "ios-12-5-1-x86-64",
      "ios-12-5-1-x86-64-coreml",
      "ios-12-5-1-x86-64-full-jit"
    ],
    "ciflow/libtorch": [
      "libtorch-linux-xenial-cuda10.2-py3.7-gcc7",
      "libtorch-linux-xenial-cuda11.3-py3.7-gcc7",
      "periodic-libtorch-linux-bionic-cuda11.5-py3.7-gcc7",
      "periodic-libtorch-linux-xenial-cuda11.1-py3.7-gcc7"
    ],
    "ciflow/linux": [
      "caffe2-linux-xenial-py3.7-gcc5.4",
      "libtorch-linux-xenial-cuda10.2-py3.7-gcc7",
      "libtorch-linux-xenial-cuda11.3-py3.7-gcc7",
      "linux-bionic-cuda10.2-py3.9-gcc7",
<<<<<<< HEAD
      "linux-bionic-cuda11.5-py3.6-gcc7",
      "linux-bionic-py3.6-clang9",
      "linux-bionic-rocm4.3.1-py3.6",
=======
      "linux-bionic-py3.7-clang9",
>>>>>>> 9cf0de50
      "linux-docs",
      "linux-docs-push",
      "linux-vulkan-bionic-py3.7-clang9",
      "linux-xenial-cuda11.3-py3.7-gcc7",
      "linux-xenial-cuda11.3-py3.7-gcc7-bazel-test",
      "linux-xenial-py3-clang5-mobile-build",
      "linux-xenial-py3-clang5-mobile-custom-build-static",
      "linux-xenial-py3.7-clang7-asan",
      "linux-xenial-py3.7-clang7-onnx",
      "linux-xenial-py3.7-gcc5.4",
      "linux-xenial-py3.7-gcc7",
      "parallelnative-linux-xenial-py3.7-gcc5.4",
      "periodic-libtorch-linux-bionic-cuda11.5-py3.7-gcc7",
      "periodic-libtorch-linux-xenial-cuda11.1-py3.7-gcc7",
      "periodic-linux-bionic-cuda11.5-py3.7-gcc7",
      "periodic-linux-xenial-cuda10.2-py3-gcc7-slow-gradcheck",
      "periodic-linux-xenial-cuda11.1-py3.7-gcc7-debug",
      "pytorch-linux-xenial-py3-clang5-android-ndk-r19c-build",
      "pytorch-linux-xenial-py3-clang5-android-ndk-r19c-gradle-custom-build-single",
      "pytorch-linux-xenial-py3-clang5-android-ndk-r19c-gradle-custom-build-single-full-jit"
    ],
    "ciflow/macos": [
      "ios-12-5-1-arm64",
      "ios-12-5-1-arm64-coreml",
      "ios-12-5-1-arm64-custom-ops",
      "ios-12-5-1-arm64-full-jit",
      "ios-12-5-1-arm64-metal",
      "ios-12-5-1-x86-64",
      "ios-12-5-1-x86-64-coreml",
      "ios-12-5-1-x86-64-full-jit",
      "macos-10-15-py3-arm64",
      "macos-10-15-py3-lite-interpreter-x86-64",
      "macos-11-py3-x86-64"
    ],
    "ciflow/mobile": [
      "linux-xenial-py3-clang5-mobile-build",
      "linux-xenial-py3-clang5-mobile-custom-build-static"
    ],
    "ciflow/noarch": [
      "linux-bionic-py3.7-clang9"
    ],
    "ciflow/onnx": [
      "linux-xenial-py3.7-clang7-onnx"
    ],
    "ciflow/sanitizers": [
      "linux-xenial-py3.7-clang7-asan"
    ],
    "ciflow/scheduled": [
      "linux-docs-push",
      "periodic-libtorch-linux-bionic-cuda11.5-py3.7-gcc7",
      "periodic-libtorch-linux-xenial-cuda11.1-py3.7-gcc7",
      "periodic-linux-bionic-cuda11.5-py3.7-gcc7",
      "periodic-linux-xenial-cuda10.2-py3-gcc7-slow-gradcheck",
      "periodic-linux-xenial-cuda11.1-py3.7-gcc7-debug",
      "periodic-win-vs2019-cuda11.1-py3",
      "periodic-win-vs2019-cuda11.5-py3"
    ],
    "ciflow/slow": [
      "linux-bionic-cuda10.2-py3.9-gcc7",
      "periodic-linux-xenial-cuda10.2-py3-gcc7-slow-gradcheck"
    ],
    "ciflow/slow-gradcheck": [
      "periodic-linux-xenial-cuda10.2-py3-gcc7-slow-gradcheck"
    ],
    "ciflow/trunk": [
      "caffe2-linux-xenial-py3.7-gcc5.4",
      "docker-builds",
      "ios-12-5-1-arm64",
      "ios-12-5-1-arm64-coreml",
      "ios-12-5-1-arm64-custom-ops",
      "ios-12-5-1-arm64-full-jit",
      "ios-12-5-1-arm64-metal",
      "ios-12-5-1-x86-64",
      "ios-12-5-1-x86-64-coreml",
      "ios-12-5-1-x86-64-full-jit",
      "libtorch-linux-xenial-cuda10.2-py3.7-gcc7",
      "libtorch-linux-xenial-cuda11.3-py3.7-gcc7",
      "linux-bionic-cuda10.2-py3.9-gcc7",
      "linux-bionic-py3.7-clang9",
      "linux-docs",
      "linux-vulkan-bionic-py3.7-clang9",
      "linux-xenial-cuda11.3-py3.7-gcc7",
      "linux-xenial-cuda11.3-py3.7-gcc7-bazel-test",
      "linux-xenial-py3-clang5-mobile-build",
      "linux-xenial-py3-clang5-mobile-custom-build-static",
      "linux-xenial-py3.7-clang7-asan",
      "linux-xenial-py3.7-clang7-onnx",
      "linux-xenial-py3.7-gcc5.4",
      "linux-xenial-py3.7-gcc7",
      "macos-10-15-py3-arm64",
      "macos-10-15-py3-lite-interpreter-x86-64",
      "macos-11-py3-x86-64",
      "parallelnative-linux-xenial-py3.7-gcc5.4",
      "pytorch-linux-xenial-py3-clang5-android-ndk-r19c-build",
      "pytorch-linux-xenial-py3-clang5-android-ndk-r19c-gradle-custom-build-single",
      "pytorch-linux-xenial-py3-clang5-android-ndk-r19c-gradle-custom-build-single-full-jit",
      "win-vs2019-cpu-py3",
      "win-vs2019-cuda11.3-py3"
    ],
    "ciflow/vulkan": [
      "linux-vulkan-bionic-py3.7-clang9"
    ],
    "ciflow/win": [
      "periodic-win-vs2019-cuda11.1-py3",
      "periodic-win-vs2019-cuda11.5-py3",
      "win-vs2019-cpu-py3",
      "win-vs2019-cuda11.3-py3"
    ]
  },
  "version": "v1"
}<|MERGE_RESOLUTION|>--- conflicted
+++ resolved
@@ -15,13 +15,8 @@
       "libtorch-linux-xenial-cuda10.2-py3.7-gcc7",
       "libtorch-linux-xenial-cuda11.3-py3.7-gcc7",
       "linux-bionic-cuda10.2-py3.9-gcc7",
-<<<<<<< HEAD
-      "linux-bionic-cuda11.5-py3.6-gcc7",
-      "linux-bionic-py3.6-clang9",
-      "linux-bionic-rocm4.3.1-py3.6",
-=======
-      "linux-bionic-py3.7-clang9",
->>>>>>> 9cf0de50
+      "linux-bionic-py3.7-clang9",
+      "linux-bionic-rocm4.3.1-py3.6",
       "linux-docs",
       "linux-docs-push",
       "linux-vulkan-bionic-py3.7-clang9",
@@ -79,17 +74,11 @@
       "libtorch-linux-xenial-cuda10.2-py3.7-gcc7",
       "libtorch-linux-xenial-cuda11.3-py3.7-gcc7",
       "linux-bionic-cuda10.2-py3.9-gcc7",
-<<<<<<< HEAD
-      "linux-bionic-cuda11.5-py3.6-gcc7",
-      "linux-bionic-rocm4.3.1-py3.6",
-      "linux-xenial-cuda11.3-py3.6-gcc7",
-      "periodic-libtorch-linux-xenial-cuda11.1-py3.6-gcc7",
-=======
-      "linux-xenial-cuda11.3-py3.7-gcc7",
-      "periodic-libtorch-linux-bionic-cuda11.5-py3.7-gcc7",
-      "periodic-libtorch-linux-xenial-cuda11.1-py3.7-gcc7",
-      "periodic-linux-bionic-cuda11.5-py3.7-gcc7",
->>>>>>> 9cf0de50
+      "linux-bionic-rocm4.3.1-py3.6",
+      "linux-xenial-cuda11.3-py3.7-gcc7",
+      "periodic-libtorch-linux-bionic-cuda11.5-py3.7-gcc7",
+      "periodic-libtorch-linux-xenial-cuda11.1-py3.7-gcc7",
+      "periodic-linux-bionic-cuda11.5-py3.7-gcc7",
       "periodic-linux-xenial-cuda10.2-py3-gcc7-slow-gradcheck",
       "periodic-linux-xenial-cuda11.1-py3.7-gcc7-debug",
       "periodic-win-vs2019-cuda11.1-py3",
@@ -97,13 +86,8 @@
       "win-vs2019-cuda11.3-py3"
     ],
     "ciflow/default": [
-<<<<<<< HEAD
-      "linux-bionic-cuda11.5-py3.6-gcc7",
-      "linux-bionic-py3.6-clang9",
-      "linux-bionic-rocm4.3.1-py3.6",
-=======
-      "linux-bionic-py3.7-clang9",
->>>>>>> 9cf0de50
+      "linux-bionic-py3.7-clang9",
+      "linux-bionic-rocm4.3.1-py3.6",
       "linux-docs",
       "linux-vulkan-bionic-py3.7-clang9",
       "linux-xenial-cuda11.3-py3.7-gcc7",
@@ -143,13 +127,8 @@
       "libtorch-linux-xenial-cuda10.2-py3.7-gcc7",
       "libtorch-linux-xenial-cuda11.3-py3.7-gcc7",
       "linux-bionic-cuda10.2-py3.9-gcc7",
-<<<<<<< HEAD
-      "linux-bionic-cuda11.5-py3.6-gcc7",
-      "linux-bionic-py3.6-clang9",
-      "linux-bionic-rocm4.3.1-py3.6",
-=======
-      "linux-bionic-py3.7-clang9",
->>>>>>> 9cf0de50
+      "linux-bionic-py3.7-clang9",
+      "linux-bionic-rocm4.3.1-py3.6",
       "linux-docs",
       "linux-docs-push",
       "linux-vulkan-bionic-py3.7-clang9",
@@ -229,6 +208,7 @@
       "libtorch-linux-xenial-cuda11.3-py3.7-gcc7",
       "linux-bionic-cuda10.2-py3.9-gcc7",
       "linux-bionic-py3.7-clang9",
+      "linux-bionic-rocm4.3.1-py3.6",
       "linux-docs",
       "linux-vulkan-bionic-py3.7-clang9",
       "linux-xenial-cuda11.3-py3.7-gcc7",
